--- conflicted
+++ resolved
@@ -51,21 +51,12 @@
             self.protocol = self.mode(self.ipv6, self.proxy)
 
             try:
-<<<<<<< HEAD
-                logging.info("Connecting...")
+                log.info("Connecting...")
                 await self.protocol.connect(self.address)
             except OSError as e:
-                logging.warning(e)  # TODO: Remove
+                log.warning(e)  # TODO: Remove
                 self.protocol.close()
                 await asyncio.sleep(1)
-=======
-                log.info("Connecting...")
-                self.connection.connect(self.address)
-            except OSError as e:
-                log.warning(e)  # TODO: Remove
-                self.connection.close()
-                time.sleep(1)
->>>>>>> a015f998
             else:
                 log.info("Connected! {} DC{} - IPv{} - {}".format(
                     "Test" if self.test_mode else "Production",
@@ -79,13 +70,8 @@
             raise TimeoutError
 
     def close(self):
-<<<<<<< HEAD
         self.protocol.close()
-        logging.info("Disconnected")
-=======
-        self.connection.close()
         log.info("Disconnected")
->>>>>>> a015f998
 
     async def send(self, data: bytes):
         try:
