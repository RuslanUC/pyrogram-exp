--- conflicted
+++ resolved
@@ -175,11 +175,7 @@
 
         self.is_connected.set()
 
-<<<<<<< HEAD
-        logging.info("Session started")
-=======
-        log.debug("Session started")
->>>>>>> a015f998
+        log.info("Session started")
 
     async def stop(self):
         self.is_connected.clear()
@@ -213,58 +209,14 @@
             except Exception as e:
                 log.error(e, exc_info=True)
 
-<<<<<<< HEAD
-        logging.info("Session stopped")
-=======
-        log.debug("Session stopped")
-
-    def restart(self):
-        self.stop()
-        self.start()
-
-    def pack(self, message: Message):
-        data = Long(self.current_salt.salt) + self.session_id + message.write()
-        padding = urandom(-(len(data) + 12) % 16 + 12)
-
-        # 88 = 88 + 0 (outgoing message)
-        msg_key_large = sha256(self.auth_key[88: 88 + 32] + data + padding).digest()
-        msg_key = msg_key_large[8:24]
-        aes_key, aes_iv = KDF(self.auth_key, msg_key, True)
-
-        return self.auth_key_id + msg_key + AES.ige256_encrypt(data + padding, aes_key, aes_iv)
-
-    def unpack(self, b: BytesIO) -> Message:
-        assert b.read(8) == self.auth_key_id, b.getvalue()
->>>>>>> a015f998
+        log.info("Session stopped")
 
     async def restart(self):
         await self.stop()
         await self.start()
 
-<<<<<<< HEAD
     async def net_worker(self):
         logging.info("NetWorkerTask started")
-=======
-        # https://core.telegram.org/mtproto/security_guidelines#checking-session-id
-        assert data.read(8) == self.session_id
-
-        message = Message.read(data)
-
-        # https://core.telegram.org/mtproto/security_guidelines#checking-sha256-hash-value-of-msg-key
-        # https://core.telegram.org/mtproto/security_guidelines#checking-message-length
-        # 96 = 88 + 8 (incoming message)
-        assert msg_key == sha256(self.auth_key[96:96 + 32] + data.getvalue()).digest()[8:24]
-
-        # https://core.telegram.org/mtproto/security_guidelines#checking-msg-id
-        # TODO: check for lower msg_ids
-        assert message.msg_id % 2 != 0
-
-        return message
-
-    def net_worker(self):
-        name = threading.current_thread().name
-        log.debug("{} started".format(name))
->>>>>>> a015f998
 
         while True:
             packet = await self.recv_queue.get()
@@ -330,17 +282,10 @@
             except Exception as e:
                 log.error(e, exc_info=True)
 
-<<<<<<< HEAD
-        logging.info("NetWorkerTask stopped")
+        log.info("NetWorkerTask stopped")
 
     async def ping(self):
-        logging.info("PingTask started")
-=======
-        log.debug("{} stopped".format(name))
-
-    def ping(self):
-        log.debug("PingThread started")
->>>>>>> a015f998
+        log.info("PingTask started")
 
         while True:
             try:
@@ -359,17 +304,10 @@
             except (OSError, TimeoutError, RPCError):
                 pass
 
-<<<<<<< HEAD
-        logging.info("PingTask stopped")
+        log.info("PingTask stopped")
 
     async def next_salt(self):
-        logging.info("NextSaltTask started")
-=======
-        log.debug("PingThread stopped")
-
-    def next_salt(self):
-        log.debug("NextSaltThread started")
->>>>>>> a015f998
+        log.info("NextSaltTask started")
 
         while True:
             now = datetime.now()
@@ -379,15 +317,8 @@
             valid_until = datetime.fromtimestamp(self.current_salt.valid_until)
             dt = (valid_until - now).total_seconds() - 900
 
-<<<<<<< HEAD
-            logging.info("Next salt in {:.0f}m {:.0f}s ({})".format(
+            log.info("Next salt in {:.0f}m {:.0f}s ({})".format(
                 dt // 60, dt % 60,
-=======
-            log.debug("Current salt: {} | Next salt in {:.0f}m {:.0f}s ({})".format(
-                self.current_salt.salt,
-                dt // 60,
-                dt % 60,
->>>>>>> a015f998
                 now + timedelta(seconds=dt)
             ))
 
@@ -404,17 +335,10 @@
                 self.connection.close()
                 break
 
-<<<<<<< HEAD
-        logging.info("NextSaltTask stopped")
+        log.info("NextSaltTask stopped")
 
     async def recv(self):
-        logging.info("RecvTask started")
-=======
-        log.debug("NextSaltThread stopped")
-
-    def recv(self):
-        log.debug("RecvThread started")
->>>>>>> a015f998
+        log.info("RecvTask started")
 
         while True:
             packet = await self.connection.recv()
@@ -432,11 +356,7 @@
 
             self.recv_queue.put_nowait(packet)
 
-<<<<<<< HEAD
-        logging.info("RecvTask stopped")
-=======
-        log.debug("RecvThread stopped")
->>>>>>> a015f998
+        log.info("RecvTask stopped")
 
     async def _send(self, data: TLObject, wait_response: bool = True, timeout: float = WAIT_TIMEOUT):
         message = self.msg_factory(data)
