--- conflicted
+++ resolved
@@ -56,22 +56,11 @@
         """
         # TODO: inline_message_id
 
-<<<<<<< HEAD
-        return pyrogram.GameHighScores._parse(
-            self,
-            await self.send(
-                functions.messages.GetGameHighScores(
-                    peer=await self.resolve_peer(chat_id),
-                    id=message_id,
-                    user_id=await self.resolve_peer(user_id)
-                )
-=======
-        r = self.send(
+        r = await self.send(
             functions.messages.GetGameHighScores(
-                peer=self.resolve_peer(chat_id),
+                peer=await self.resolve_peer(chat_id),
                 id=message_id,
-                user_id=self.resolve_peer(user_id)
->>>>>>> f16ca8b9
+                user_id=await self.resolve_peer(user_id)
             )
         )
 
