# Pyrogram - Telegram MTProto API Client Library for Python
# Copyright (C) 2017-2018 Dan Tès <https://github.com/delivrance>
#
# This file is part of Pyrogram.
#
# Pyrogram is free software: you can redistribute it and/or modify
# it under the terms of the GNU Lesser General Public License as published
# by the Free Software Foundation, either version 3 of the License, or
# (at your option) any later version.
#
# Pyrogram is distributed in the hope that it will be useful,
# but WITHOUT ANY WARRANTY; without even the implied warranty of
# MERCHANTABILITY or FITNESS FOR A PARTICULAR PURPOSE.  See the
# GNU Lesser General Public License for more details.
#
# You should have received a copy of the GNU Lesser General Public License
# along with Pyrogram.  If not, see <http://www.gnu.org/licenses/>.

from pyrogram.api import functions, types
from ...ext import BaseClient, utils


class Filters:
    ALL = "all"
    KICKED = "kicked"
    RESTRICTED = "restricted"
    BOTS = "bots"
    RECENT = "recent"
    ADMINISTRATORS = "administrators"


class GetChatMembers(BaseClient):
<<<<<<< HEAD
    async def get_chat_members(self,
                               chat_id: int or str,
                               offset: int = 0,
                               limit: int = 200,
                               query: str = "",
                               filter: str = Filters.ALL):
        peer = await self.resolve_peer(chat_id)
=======
    def get_chat_members(self,
                         chat_id: int or str,
                         offset: int = 0,
                         limit: int = 200,
                         query: str = "",
                         filter: str = Filters.ALL):
        """Use this method to get the members list of a chat.

        A chat can be either a basic group, a supergroup or a channel.
        You must be admin to retrieve the members (also known as "subscribers") list of a channel.

        Args:
            chat_id (``int`` | ``str``):
                Unique identifier (int) or username (str) of the target chat.

            offset (``int``, *optional*):
                Sequential number of the first member to be returned.
                Defaults to 0 [1]_.

            limit (``int``, *optional*):
                Limits the number of members to be retrieved.
                Defaults to 200, which is also the maximum limit allowed per method call.

            query (``str``, *optional*):
                Query string to filter members based on their display names and usernames.
                Defaults to "" (empty string) [2]_.

            filter (``str``, *optional*):
                Filter used to select the kind of members you want to retrieve. Only applicable for supergroups
                and channels. It can be any of the followings:
                *"all"* - all kind of members,
                *"kicked"* - kicked (banned) members only,
                *"restricted"* - restricted members only,
                *"bots"* - bots only,
                *"recent"* - recent members only,
                *"administrators"* - chat administrators only.
                Defaults to *"all"*.

        .. [1] On supergroups and channels you can get up to 10,000 members for a single query string.

        .. [2] A query string is applicable only for *"all"*, *"kicked"* and *"restricted"* filters only.
        """
        peer = self.resolve_peer(chat_id)
>>>>>>> c501eeb5

        if isinstance(peer, types.InputPeerChat):
            return utils.parse_chat_members(
                await self.send(
                    functions.messages.GetFullChat(
                        peer.chat_id
                    )
                )
            )
        elif isinstance(peer, types.InputPeerChannel):
            filter = filter.lower()

            if filter == Filters.ALL:
                filter = types.ChannelParticipantsSearch(q=query)
            elif filter == Filters.KICKED:
                filter = types.ChannelParticipantsKicked(q=query)
            elif filter == Filters.RESTRICTED:
                filter = types.ChannelParticipantsBanned(q=query)
            elif filter == Filters.BOTS:
                filter = types.ChannelParticipantsBots()
            elif filter == Filters.RECENT:
                filter = types.ChannelParticipantsRecent()
            elif filter == Filters.ADMINISTRATORS:
                filter = types.ChannelParticipantsAdmins()
            else:
                raise ValueError("Invalid filter \"{}\"".format(filter))

            return utils.parse_chat_members(
                await self.send(
                    functions.channels.GetParticipants(
                        channel=peer,
                        filter=filter,
                        offset=offset,
                        limit=limit,
                        hash=0
                    )
                )
            )
        else:
            raise ValueError("The chat_id \"{}\" belongs to a user".format(chat_id))<|MERGE_RESOLUTION|>--- conflicted
+++ resolved
@@ -30,21 +30,12 @@
 
 
 class GetChatMembers(BaseClient):
-<<<<<<< HEAD
     async def get_chat_members(self,
                                chat_id: int or str,
                                offset: int = 0,
                                limit: int = 200,
                                query: str = "",
                                filter: str = Filters.ALL):
-        peer = await self.resolve_peer(chat_id)
-=======
-    def get_chat_members(self,
-                         chat_id: int or str,
-                         offset: int = 0,
-                         limit: int = 200,
-                         query: str = "",
-                         filter: str = Filters.ALL):
         """Use this method to get the members list of a chat.
 
         A chat can be either a basic group, a supergroup or a channel.
@@ -81,8 +72,7 @@
 
         .. [2] A query string is applicable only for *"all"*, *"kicked"* and *"restricted"* filters only.
         """
-        peer = self.resolve_peer(chat_id)
->>>>>>> c501eeb5
+        peer = await self.resolve_peer(chat_id)
 
         if isinstance(peer, types.InputPeerChat):
             return utils.parse_chat_members(
