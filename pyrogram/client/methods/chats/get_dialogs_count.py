# Pyrogram - Telegram MTProto API Client Library for Python
# Copyright (C) 2017-2019 Dan Tès <https://github.com/delivrance>
#
# This file is part of Pyrogram.
#
# Pyrogram is free software: you can redistribute it and/or modify
# it under the terms of the GNU Lesser General Public License as published
# by the Free Software Foundation, either version 3 of the License, or
# (at your option) any later version.
#
# Pyrogram is distributed in the hope that it will be useful,
# but WITHOUT ANY WARRANTY; without even the implied warranty of
# MERCHANTABILITY or FITNESS FOR A PARTICULAR PURPOSE.  See the
# GNU Lesser General Public License for more details.
#
# You should have received a copy of the GNU Lesser General Public License
# along with Pyrogram.  If not, see <http://www.gnu.org/licenses/>.

from pyrogram.api import functions, types
from ...ext import BaseClient


class GetDialogsCount(BaseClient):
<<<<<<< HEAD
    async def get_dialogs_count(self, pinned_only: bool = False) -> int:
        """Use this method to get the total count of your dialogs.
=======
    def get_dialogs_count(self, pinned_only: bool = False) -> int:
        """Get the total count of your dialogs.
>>>>>>> bb246f9e

        pinned_only (``bool``, *optional*):
            Pass True if you want to count only pinned dialogs.
            Defaults to False.

        Returns:
            ``int``: On success, the dialogs count is returned.

        Raises:
            RPCError: In case of a Telegram RPC error.
        """

        if pinned_only:
            return len((await self.send(functions.messages.GetPinnedDialogs())).dialogs)
        else:
            r = await self.send(
                functions.messages.GetDialogs(
                    offset_date=0,
                    offset_id=0,
                    offset_peer=types.InputPeerEmpty(),
                    limit=1,
                    hash=0
                )
            )

            if isinstance(r, types.messages.Dialogs):
                return len(r.dialogs)
            else:
                return r.count<|MERGE_RESOLUTION|>--- conflicted
+++ resolved
@@ -21,13 +21,8 @@
 
 
 class GetDialogsCount(BaseClient):
-<<<<<<< HEAD
     async def get_dialogs_count(self, pinned_only: bool = False) -> int:
-        """Use this method to get the total count of your dialogs.
-=======
-    def get_dialogs_count(self, pinned_only: bool = False) -> int:
         """Get the total count of your dialogs.
->>>>>>> bb246f9e
 
         pinned_only (``bool``, *optional*):
             Pass True if you want to count only pinned dialogs.
