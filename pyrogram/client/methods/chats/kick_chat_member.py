--- conflicted
+++ resolved
@@ -24,17 +24,10 @@
 
 
 class KickChatMember(BaseClient):
-<<<<<<< HEAD
     async def kick_chat_member(self,
-                               chat_id: int or str,
-                               user_id: int or str,
-                               until_date: int = 0):
-=======
-    def kick_chat_member(self,
-                         chat_id: Union[int, str],
-                         user_id: Union[int, str],
-                         until_date: int = 0) -> "pyrogram.Message":
->>>>>>> 4bf6831b
+                               chat_id: Union[int, str],
+                               user_id: Union[int, str],
+                               until_date: int = 0) -> "pyrogram.Message":
         """Use this method to kick a user from a group, a supergroup or a channel.
         In the case of supergroups and channels, the user will not be able to return to the group on their own using
         invite links, etc., unless unbanned first. You must be an administrator in the chat for this to work and must
@@ -95,7 +88,7 @@
 
         for i in r.updates:
             if isinstance(i, (types.UpdateNewMessage, types.UpdateNewChannelMessage)):
-                return pyrogram.Message._parse(
+                return await pyrogram.Message._parse(
                     self, i.message,
                     {i.id: i for i in r.users},
                     {i.id: i for i in r.chats}
