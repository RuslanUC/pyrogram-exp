# Pyrogram - Telegram MTProto API Client Library for Python
# Copyright (C) 2017-2019 Dan Tès <https://github.com/delivrance>
#
# This file is part of Pyrogram.
#
# Pyrogram is free software: you can redistribute it and/or modify
# it under the terms of the GNU Lesser General Public License as published
# by the Free Software Foundation, either version 3 of the License, or
# (at your option) any later version.
#
# Pyrogram is distributed in the hope that it will be useful,
# but WITHOUT ANY WARRANTY; without even the implied warranty of
# MERCHANTABILITY or FITNESS FOR A PARTICULAR PURPOSE.  See the
# GNU Lesser General Public License for more details.
#
# You should have received a copy of the GNU Lesser General Public License
# along with Pyrogram.  If not, see <http://www.gnu.org/licenses/>.

import os
from base64 import b64decode
from struct import unpack
from typing import Union

from pyrogram.api import functions, types
from ...ext import BaseClient


class SetChatPhoto(BaseClient):
<<<<<<< HEAD
    async def set_chat_photo(self,
                             chat_id: Union[int, str],
                             photo: str) -> bool:
=======
    def set_chat_photo(
        self,
        chat_id: Union[int, str],
        photo: str
    ) -> bool:
>>>>>>> 3e18945f
        """Use this method to set a new profile photo for the chat.
        Photos can't be changed for private chats.
        You must be an administrator in the chat for this to work and must have the appropriate admin rights.

        Note:
            In regular groups (non-supergroups), this method will only work if the "All Members Are Admins"
            setting is off.

        Args:
            chat_id (``int`` | ``str``):
                Unique identifier (int) or username (str) of the target chat.

            photo (``str``):
                New chat photo. You can pass a :class:`Photo` id or a file path to upload a new photo.

        Returns:
            True on success.

        Raises:
            :class:`Error <pyrogram.Error>` in case of a Telegram RPC error.
            ``ValueError`` if a chat_id belongs to user.
        """
        peer = await self.resolve_peer(chat_id)

        if os.path.exists(photo):
            photo = types.InputChatUploadedPhoto(file=self.save_file(photo))
        else:
            s = unpack("<qq", b64decode(photo + "=" * (-len(photo) % 4), "-_"))

            photo = types.InputChatPhoto(
                id=types.InputPhoto(
                    id=s[0],
                    access_hash=s[1],
                    file_reference=b""
                )
            )

        if isinstance(peer, types.InputPeerChat):
            await self.send(
                functions.messages.EditChatPhoto(
                    chat_id=peer.chat_id,
                    photo=photo
                )
            )
        elif isinstance(peer, types.InputPeerChannel):
            await self.send(
                functions.channels.EditPhoto(
                    channel=peer,
                    photo=photo
                )
            )
        else:
            raise ValueError("The chat_id \"{}\" belongs to a user".format(chat_id))

        return True<|MERGE_RESOLUTION|>--- conflicted
+++ resolved
@@ -26,17 +26,11 @@
 
 
 class SetChatPhoto(BaseClient):
-<<<<<<< HEAD
-    async def set_chat_photo(self,
-                             chat_id: Union[int, str],
-                             photo: str) -> bool:
-=======
-    def set_chat_photo(
+    async def set_chat_photo(
         self,
         chat_id: Union[int, str],
         photo: str
     ) -> bool:
->>>>>>> 3e18945f
         """Use this method to set a new profile photo for the chat.
         Photos can't be changed for private chats.
         You must be an administrator in the chat for this to work and must have the appropriate admin rights.
