--- conflicted
+++ resolved
@@ -24,19 +24,12 @@
 
 
 class ChangeCloudPassword(BaseClient):
-<<<<<<< HEAD
-    async def change_cloud_password(self,
-                                    current_password: str,
-                                    new_password: str,
-                                    new_hint: str = "") -> bool:
-=======
-    def change_cloud_password(
+    async def change_cloud_password(
         self,
         current_password: str,
         new_password: str,
         new_hint: str = ""
     ) -> bool:
->>>>>>> 3e18945f
         """Use this method to change your Two-Step Verification password (Cloud Password) with a new one.
 
         Args:
