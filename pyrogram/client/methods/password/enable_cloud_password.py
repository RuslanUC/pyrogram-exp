# Pyrogram - Telegram MTProto API Client Library for Python
# Copyright (C) 2017-2019 Dan Tès <https://github.com/delivrance>
#
# This file is part of Pyrogram.
#
# Pyrogram is free software: you can redistribute it and/or modify
# it under the terms of the GNU Lesser General Public License as published
# by the Free Software Foundation, either version 3 of the License, or
# (at your option) any later version.
#
# Pyrogram is distributed in the hope that it will be useful,
# but WITHOUT ANY WARRANTY; without even the implied warranty of
# MERCHANTABILITY or FITNESS FOR A PARTICULAR PURPOSE.  See the
# GNU Lesser General Public License for more details.
#
# You should have received a copy of the GNU Lesser General Public License
# along with Pyrogram.  If not, see <http://www.gnu.org/licenses/>.

import os

from pyrogram.api import functions, types
from .utils import compute_hash, btoi, itob
from ...ext import BaseClient


class EnableCloudPassword(BaseClient):
<<<<<<< HEAD
    async def enable_cloud_password(self,
                                    password: str,
                                    hint: str = "",
                                    email: str = None) -> bool:
=======
    def enable_cloud_password(
        self,
        password: str,
        hint: str = "",
        email: str = None
    ) -> bool:
>>>>>>> 3e18945f
        """Use this method to enable the Two-Step Verification security feature (Cloud Password) on your account.

        This password will be asked when you log-in on a new device in addition to the SMS code.

        Args:
            password (``str``):
                Your password.

            hint (``str``, *optional*):
                A password hint.

            email (``str``, *optional*):
                Recovery e-mail.

        Returns:
            True on success.

        Raises:
            :class:`Error <pyrogram.Error>` in case of a Telegram RPC error.
            ``ValueError`` in case there is already a cloud password enabled.
        """
        r = await self.send(functions.account.GetPassword())

        if r.has_password:
            raise ValueError("There is already a cloud password enabled")

        r.new_algo.salt1 += os.urandom(32)
        new_hash = btoi(compute_hash(r.new_algo, password))
        new_hash = itob(pow(r.new_algo.g, new_hash, btoi(r.new_algo.p)))

        await self.send(
            functions.account.UpdatePasswordSettings(
                password=types.InputCheckPasswordEmpty(),
                new_settings=types.account.PasswordInputSettings(
                    new_algo=r.new_algo,
                    new_password_hash=new_hash,
                    hint=hint,
                    email=email
                )
            )
        )

        return True<|MERGE_RESOLUTION|>--- conflicted
+++ resolved
@@ -24,19 +24,12 @@
 
 
 class EnableCloudPassword(BaseClient):
-<<<<<<< HEAD
-    async def enable_cloud_password(self,
-                                    password: str,
-                                    hint: str = "",
-                                    email: str = None) -> bool:
-=======
-    def enable_cloud_password(
+    async def enable_cloud_password(
         self,
         password: str,
         hint: str = "",
         email: str = None
     ) -> bool:
->>>>>>> 3e18945f
         """Use this method to enable the Two-Step Verification security feature (Cloud Password) on your account.
 
         This password will be asked when you log-in on a new device in addition to the SMS code.
