--- conflicted
+++ resolved
@@ -25,12 +25,8 @@
 
 
 class GetUsers(BaseClient):
-<<<<<<< HEAD
+    # TODO: Add Users type and use that
     async def get_users(
-=======
-    # TODO: Add Users type and use that
-    def get_users(
->>>>>>> bb246f9e
         self,
         user_ids: Union[Iterable[Union[int, str]], int, str]
     ) -> Union["pyrogram.User", List["pyrogram.User"]]:
