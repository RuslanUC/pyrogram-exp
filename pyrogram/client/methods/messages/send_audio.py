--- conflicted
+++ resolved
@@ -37,7 +37,7 @@
         duration: int = 0,
         performer: str = None,
         title: str = None,
-        thumb: Union[str, BinaryIO] = None,file_name: str = None,
+        thumb: Union[str, BinaryIO] = None, file_name: str = None,
         disable_notification: bool = None,
         reply_to_message_id: int = None,
         schedule_date: int = None,
@@ -166,13 +166,8 @@
         try:
             if isinstance(audio, str):
                 if os.path.isfile(audio):
-<<<<<<< HEAD
-                    thumb = None if thumb is None else await self.save_file(thumb)
+                    thumb = await self.save_file(thumb)
                     file = await self.save_file(audio, progress=progress, progress_args=progress_args)
-=======
-                    thumb = self.save_file(thumb)
-                    file = self.save_file(audio, progress=progress, progress_args=progress_args)
->>>>>>> 0edf0824
                     media = types.InputMediaUploadedDocument(
                         mime_type=self.guess_mime_type(audio) or "audio/mpeg",
                         file=file,
@@ -193,13 +188,8 @@
                 else:
                     media = utils.get_input_media_from_file_id(audio, file_ref, 9)
             else:
-<<<<<<< HEAD
-                thumb = None if thumb is None else await self.save_file(thumb)
+                thumb = await self.save_file(thumb)
                 file = await self.save_file(audio, progress=progress, progress_args=progress_args)
-=======
-                thumb = self.save_file(thumb)
-                file = self.save_file(audio, progress=progress, progress_args=progress_args)
->>>>>>> 0edf0824
                 media = types.InputMediaUploadedDocument(
                     mime_type=self.guess_mime_type(audio.name) or "audio/mpeg",
                     file=file,
