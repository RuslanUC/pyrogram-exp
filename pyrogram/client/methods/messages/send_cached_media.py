--- conflicted
+++ resolved
@@ -27,23 +27,7 @@
 
 
 class SendCachedMedia(BaseClient):
-<<<<<<< HEAD
     async def send_cached_media(
-            self,
-            chat_id: Union[int, str],
-            file_id: str,
-            caption: str = "",
-            parse_mode: str = "",
-            disable_notification: bool = None,
-            reply_to_message_id: int = None,
-            reply_markup: Union[
-                "pyrogram.InlineKeyboardMarkup",
-                "pyrogram.ReplyKeyboardMarkup",
-                "pyrogram.ReplyKeyboardRemove",
-                "pyrogram.ForceReply"
-            ] = None
-=======
-    def send_cached_media(
         self,
         chat_id: Union[int, str],
         file_id: str,
@@ -57,7 +41,6 @@
             "pyrogram.ReplyKeyboardRemove",
             "pyrogram.ForceReply"
         ] = None
->>>>>>> 3e18945f
     ) -> Union["pyrogram.Message", None]:
         """Use this method to send any media stored on the Telegram servers using a file_id.
 
