# Pyrogram - Telegram MTProto API Client Library for Python
# Copyright (C) 2017-2019 Dan Tès <https://github.com/delivrance>
#
# This file is part of Pyrogram.
#
# Pyrogram is free software: you can redistribute it and/or modify
# it under the terms of the GNU Lesser General Public License as published
# by the Free Software Foundation, either version 3 of the License, or
# (at your option) any later version.
#
# Pyrogram is distributed in the hope that it will be useful,
# but WITHOUT ANY WARRANTY; without even the implied warranty of
# MERCHANTABILITY or FITNESS FOR A PARTICULAR PURPOSE.  See the
# GNU Lesser General Public License for more details.
#
# You should have received a copy of the GNU Lesser General Public License
# along with Pyrogram.  If not, see <http://www.gnu.org/licenses/>.

from typing import Union

import pyrogram
from pyrogram.api import functions, types
from pyrogram.client.ext import BaseClient, utils


class SendCachedMedia(BaseClient):
    async def send_cached_media(
        self,
        chat_id: Union[int, str],
        file_id: str,
        caption: str = "",
        parse_mode: str = "",
        disable_notification: bool = None,
        reply_to_message_id: int = None,
        reply_markup: Union[
            "pyrogram.InlineKeyboardMarkup",
            "pyrogram.ReplyKeyboardMarkup",
            "pyrogram.ReplyKeyboardRemove",
            "pyrogram.ForceReply"
        ] = None
    ) -> Union["pyrogram.Message", None]:
        """Send any media stored on the Telegram servers using a file_id.

        This convenience method works with any valid file_id only.
        It does the same as calling the relevant method for sending media using a file_id, thus saving you from the
        hassle of using the correct method for the media the file_id is pointing to.

        Parameters:
            chat_id (``int`` | ``str``):
                Unique identifier (int) or username (str) of the target chat.
                For your personal cloud (Saved Messages) you can simply use "me" or "self".
                For a contact that exists in your Telegram address book you can use his phone number (str).

            file_id (``str``):
                Media to send.
                Pass a file_id as string to send a media that exists on the Telegram servers.

            caption (``bool``, *optional*):
                Media caption, 0-1024 characters.

            parse_mode (``str``, *optional*):
                Pass "markdown" or "html" if you want Telegram apps to show bold, italic, fixed-width text or inline
                URLs in your caption. Defaults to "markdown".

            disable_notification (``bool``, *optional*):
                Sends the message silently.
                Users will receive a notification with no sound.

            reply_to_message_id (``int``, *optional*):
                If the message is a reply, ID of the original message.

            reply_markup (:obj:`InlineKeyboardMarkup` | :obj:`ReplyKeyboardMarkup` | :obj:`ReplyKeyboardRemove` | :obj:`ForceReply`, *optional*):
                Additional interface options. An object for an inline keyboard, custom reply keyboard,
                instructions to remove reply keyboard or to force a reply from the user.

        Returns:
            :obj:`Message`: On success, the sent media message is returned.

        Raises:
            RPCError: In case of a Telegram RPC error.
        """
        style = self.html if parse_mode.lower() == "html" else self.markdown

<<<<<<< HEAD
        try:
            decoded = utils.decode(file_id)
            fmt = "<iiqqqqi" if len(decoded) > 24 else "<iiqq"
            unpacked = struct.unpack(fmt, decoded)
        except (AssertionError, binascii.Error, struct.error):
            raise FileIdInvalid from None
        else:
            media_type = BaseClient.MEDIA_TYPE_ID.get(unpacked[0], None)

            if not media_type:
                raise FileIdInvalid("Unknown media type: {}".format(unpacked[0]))

            if media_type == "photo":
                media = types.InputMediaPhoto(
                    id=types.InputPhoto(
                        id=unpacked[2],
                        access_hash=unpacked[3],
                        file_reference=b""
                    )
                )
            else:
                media = types.InputMediaDocument(
                    id=types.InputDocument(
                        id=unpacked[2],
                        access_hash=unpacked[3],
                        file_reference=b""
                    )
                )

        r = await self.send(
            functions.messages.SendMedia(
                peer=await self.resolve_peer(chat_id),
                media=media,
=======
        r = self.send(
            functions.messages.SendMedia(
                peer=self.resolve_peer(chat_id),
                media=utils.get_input_media_from_file_id(file_id),
>>>>>>> 4d97aae9
                silent=disable_notification or None,
                reply_to_msg_id=reply_to_message_id,
                random_id=self.rnd_id(),
                reply_markup=reply_markup.write() if reply_markup else None,
                **await style.parse(caption)
            )
        )

        for i in r.updates:
            if isinstance(i, (types.UpdateNewMessage, types.UpdateNewChannelMessage)):
                return await pyrogram.Message._parse(
                    self, i.message,
                    {i.id: i for i in r.users},
                    {i.id: i for i in r.chats}
                )<|MERGE_RESOLUTION|>--- conflicted
+++ resolved
@@ -81,46 +81,10 @@
         """
         style = self.html if parse_mode.lower() == "html" else self.markdown
 
-<<<<<<< HEAD
-        try:
-            decoded = utils.decode(file_id)
-            fmt = "<iiqqqqi" if len(decoded) > 24 else "<iiqq"
-            unpacked = struct.unpack(fmt, decoded)
-        except (AssertionError, binascii.Error, struct.error):
-            raise FileIdInvalid from None
-        else:
-            media_type = BaseClient.MEDIA_TYPE_ID.get(unpacked[0], None)
-
-            if not media_type:
-                raise FileIdInvalid("Unknown media type: {}".format(unpacked[0]))
-
-            if media_type == "photo":
-                media = types.InputMediaPhoto(
-                    id=types.InputPhoto(
-                        id=unpacked[2],
-                        access_hash=unpacked[3],
-                        file_reference=b""
-                    )
-                )
-            else:
-                media = types.InputMediaDocument(
-                    id=types.InputDocument(
-                        id=unpacked[2],
-                        access_hash=unpacked[3],
-                        file_reference=b""
-                    )
-                )
-
         r = await self.send(
             functions.messages.SendMedia(
                 peer=await self.resolve_peer(chat_id),
-                media=media,
-=======
-        r = self.send(
-            functions.messages.SendMedia(
-                peer=self.resolve_peer(chat_id),
                 media=utils.get_input_media_from_file_id(file_id),
->>>>>>> 4d97aae9
                 silent=disable_notification or None,
                 reply_to_msg_id=reply_to_message_id,
                 random_id=self.rnd_id(),
