#  Pyrogram - Telegram MTProto API Client Library for Python
#  Copyright (C) 2017-2020 Dan <https://github.com/delivrance>
#
#  This file is part of Pyrogram.
#
#  Pyrogram is free software: you can redistribute it and/or modify
#  it under the terms of the GNU Lesser General Public License as published
#  by the Free Software Foundation, either version 3 of the License, or
#  (at your option) any later version.
#
#  Pyrogram is distributed in the hope that it will be useful,
#  but WITHOUT ANY WARRANTY; without even the implied warranty of
#  MERCHANTABILITY or FITNESS FOR A PARTICULAR PURPOSE.  See the
#  GNU Lesser General Public License for more details.
#
#  You should have received a copy of the GNU Lesser General Public License
#  along with Pyrogram.  If not, see <http://www.gnu.org/licenses/>.

import os
import re
from typing import Union, BinaryIO

import pyrogram
from pyrogram.api import functions, types
from pyrogram.client.ext import BaseClient, utils
from pyrogram.errors import FilePartMissing


class SendPhoto(BaseClient):
    async def send_photo(
        self,
        chat_id: Union[int, str],
        photo: Union[str, BinaryIO],
        file_ref: str = None,
        caption: str = "",
        parse_mode: Union[str, None] = object,
        ttl_seconds: int = None,
        disable_notification: bool = None,
        reply_to_message_id: int = None,
        schedule_date: int = None,
        reply_markup: Union[
            "pyrogram.InlineKeyboardMarkup",
            "pyrogram.ReplyKeyboardMarkup",
            "pyrogram.ReplyKeyboardRemove",
            "pyrogram.ForceReply"
        ] = None,
        progress: callable = None,
        progress_args: tuple = ()
    ) -> Union["pyrogram.Message", None]:
        """Send photos.

        Parameters:
            chat_id (``int`` | ``str``):
                Unique identifier (int) or username (str) of the target chat.
                For your personal cloud (Saved Messages) you can simply use "me" or "self".
                For a contact that exists in your Telegram address book you can use his phone number (str).

            photo (``str`` | ``BinaryIO``):
                Photo to send.
                Pass a file_id as string to send a photo that exists on the Telegram servers,
                pass an HTTP URL as a string for Telegram to get a photo from the Internet,
                pass a file path as string to upload a new photo that exists on your local machine, or
                pass a binary file-like object with its attribute ".name" set for in-memory uploads.

            file_ref (``str``, *optional*):
                A valid file reference obtained by a recently fetched media message.
                To be used in combination with a file id in case a file reference is needed.

            caption (``str``, *optional*):
                Photo caption, 0-1024 characters.

            parse_mode (``str``, *optional*):
                By default, texts are parsed using both Markdown and HTML styles.
                You can combine both syntaxes together.
                Pass "markdown" or "md" to enable Markdown-style parsing only.
                Pass "html" to enable HTML-style parsing only.
                Pass None to completely disable style parsing.

            ttl_seconds (``int``, *optional*):
                Self-Destruct Timer.
                If you set a timer, the photo will self-destruct in *ttl_seconds*
                seconds after it was viewed.

            disable_notification (``bool``, *optional*):
                Sends the message silently.
                Users will receive a notification with no sound.

            reply_to_message_id (``int``, *optional*):
                If the message is a reply, ID of the original message.

            schedule_date (``int``, *optional*):
                Date when the message will be automatically sent. Unix time.

            reply_markup (:obj:`InlineKeyboardMarkup` | :obj:`ReplyKeyboardMarkup` | :obj:`ReplyKeyboardRemove` | :obj:`ForceReply`, *optional*):
                Additional interface options. An object for an inline keyboard, custom reply keyboard,
                instructions to remove reply keyboard or to force a reply from the user.

            progress (``callable``, *optional*):
                Pass a callback function to view the file transmission progress.
                The function must take *(current, total)* as positional arguments (look at Other Parameters below for a
                detailed description) and will be called back each time a new file chunk has been successfully
                transmitted.

            progress_args (``tuple``, *optional*):
                Extra custom arguments for the progress callback function.
                You can pass anything you need to be available in the progress callback scope; for example, a Message
                object or a Client instance in order to edit the message with the updated progress status.

        Other Parameters:
            current (``int``):
                The amount of bytes transmitted so far.

            total (``int``):
                The total size of the file.

            *args (``tuple``, *optional*):
                Extra custom arguments as defined in the *progress_args* parameter.
                You can either keep *\*args* or add every single extra argument in your function signature.

        Returns:
            :obj:`Message` | ``None``: On success, the sent photo message is returned, otherwise, in case the upload
            is deliberately stopped with :meth:`~Client.stop_transmission`, None is returned.

        Example:
            .. code-block:: python

                # Send photo by uploading from local file
                app.send_photo("me", "photo.jpg")

                # Send photo by uploading from URL
                app.send_photo("me", "https://i.imgur.com/BQBTP7d.png")

                # Add caption to a photo
                app.send_photo("me", "photo.jpg", caption="Holidays!")

                # Send self-destructing photo
                app.send_photo("me", "photo.jpg", ttl_seconds=10)
        """
        file = None

        try:
<<<<<<< HEAD
            if os.path.exists(photo):
                file = await self.save_file(photo, progress=progress, progress_args=progress_args)
=======
            if isinstance(photo, str):
                if os.path.isfile(photo):
                    file = self.save_file(photo, progress=progress, progress_args=progress_args)
                    media = types.InputMediaUploadedPhoto(
                        file=file,
                        ttl_seconds=ttl_seconds
                    )
                elif re.match("^https?://", photo):
                    media = types.InputMediaPhotoExternal(
                        url=photo,
                        ttl_seconds=ttl_seconds
                    )
                else:
                    media = utils.get_input_media_from_file_id(photo, file_ref, 2)
            else:
                file = self.save_file(photo, progress=progress, progress_args=progress_args)
>>>>>>> b3faf21c
                media = types.InputMediaUploadedPhoto(
                    file=file,
                    ttl_seconds=ttl_seconds
                )

            while True:
                try:
                    r = await self.send(
                        functions.messages.SendMedia(
                            peer=await self.resolve_peer(chat_id),
                            media=media,
                            silent=disable_notification or None,
                            reply_to_msg_id=reply_to_message_id,
                            random_id=self.rnd_id(),
                            schedule_date=schedule_date,
                            reply_markup=reply_markup.write() if reply_markup else None,
                            **await self.parser.parse(caption, parse_mode)
                        )
                    )
                except FilePartMissing as e:
                    await self.save_file(photo, file_id=file.id, file_part=e.x)
                else:
                    for i in r.updates:
                        if isinstance(
                            i,
                            (types.UpdateNewMessage, types.UpdateNewChannelMessage, types.UpdateNewScheduledMessage)
                        ):
                            return await pyrogram.Message._parse(
                                self, i.message,
                                {i.id: i for i in r.users},
                                {i.id: i for i in r.chats},
                                is_scheduled=isinstance(i, types.UpdateNewScheduledMessage)
                            )
        except BaseClient.StopTransmission:
            return None<|MERGE_RESOLUTION|>--- conflicted
+++ resolved
@@ -139,13 +139,9 @@
         file = None
 
         try:
-<<<<<<< HEAD
-            if os.path.exists(photo):
-                file = await self.save_file(photo, progress=progress, progress_args=progress_args)
-=======
             if isinstance(photo, str):
                 if os.path.isfile(photo):
-                    file = self.save_file(photo, progress=progress, progress_args=progress_args)
+                    file = await self.save_file(photo, progress=progress, progress_args=progress_args)
                     media = types.InputMediaUploadedPhoto(
                         file=file,
                         ttl_seconds=ttl_seconds
@@ -158,8 +154,7 @@
                 else:
                     media = utils.get_input_media_from_file_id(photo, file_ref, 2)
             else:
-                file = self.save_file(photo, progress=progress, progress_args=progress_args)
->>>>>>> b3faf21c
+                file = await self.save_file(photo, progress=progress, progress_args=progress_args)
                 media = types.InputMediaUploadedPhoto(
                     file=file,
                     ttl_seconds=ttl_seconds
