--- conflicted
+++ resolved
@@ -57,22 +57,14 @@
         message_ids = list(message_ids) if not isinstance(message_ids, int) else [message_ids]
 
         if isinstance(peer, types.InputPeerChannel):
-<<<<<<< HEAD
             await self.send(
-=======
-            r = self.send(
->>>>>>> cc9bc563
                 functions.channels.DeleteMessages(
                     channel=peer,
                     id=message_ids
                 )
             )
         else:
-<<<<<<< HEAD
             await self.send(
-=======
-            r = self.send(
->>>>>>> cc9bc563
                 functions.messages.DeleteMessages(
                     id=message_ids,
                     revoke=revoke or None
