--- conflicted
+++ resolved
@@ -30,7 +30,8 @@
         phone_number: str,
         first_name: str,
         last_name: str = None,
-        vcard: str = None, disable_notification: bool = None,
+        vcard: str = None,
+        disable_notification: bool = None,
         reply_to_message_id: int = None,
         schedule_date: int = None,
         reply_markup: Union[
@@ -101,13 +102,8 @@
         )
 
         for i in r.updates:
-<<<<<<< HEAD
-            if isinstance(i, (types.UpdateNewMessage, types.UpdateNewChannelMessage)):
+            if isinstance(i, (types.UpdateNewMessage, types.UpdateNewChannelMessage, types.UpdateNewScheduledMessage)):
                 return await pyrogram.Message._parse(
-=======
-            if isinstance(i, (types.UpdateNewMessage, types.UpdateNewChannelMessage, types.UpdateNewScheduledMessage)):
-                return pyrogram.Message._parse(
->>>>>>> 44a74b9d
                     self, i.message,
                     {i.id: i for i in r.users},
                     {i.id: i for i in r.chats},
