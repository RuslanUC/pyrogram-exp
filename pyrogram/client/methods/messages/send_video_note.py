# Pyrogram - Telegram MTProto API Client Library for Python
# Copyright (C) 2017-2019 Dan Tès <https://github.com/delivrance>
#
# This file is part of Pyrogram.
#
# Pyrogram is free software: you can redistribute it and/or modify
# it under the terms of the GNU Lesser General Public License as published
# by the Free Software Foundation, either version 3 of the License, or
# (at your option) any later version.
#
# Pyrogram is distributed in the hope that it will be useful,
# but WITHOUT ANY WARRANTY; without even the implied warranty of
# MERCHANTABILITY or FITNESS FOR A PARTICULAR PURPOSE.  See the
# GNU Lesser General Public License for more details.
#
# You should have received a copy of the GNU Lesser General Public License
# along with Pyrogram.  If not, see <http://www.gnu.org/licenses/>.

import binascii
import mimetypes
import os
import struct
from typing import Union

import pyrogram
from pyrogram.api import functions, types
from pyrogram.api.errors import FileIdInvalid, FilePartMissing
from pyrogram.client.ext import BaseClient, utils


class SendVideoNote(BaseClient):
<<<<<<< HEAD
    async def send_video_note(self,
                              chat_id: Union[int, str],
                              video_note: str,
                              duration: int = 0,
                              length: int = 1,
                              thumb: str = None, disable_notification: bool = None,
                              reply_to_message_id: int = None,
                              reply_markup: Union["pyrogram.InlineKeyboardMarkup",
                                                  "pyrogram.ReplyKeyboardMarkup",
                                                  "pyrogram.ReplyKeyboardRemove",
                                                  "pyrogram.ForceReply"] = None,
                              progress: callable = None,
                              progress_args: tuple = ()) -> "pyrogram.Message":
=======
    def send_video_note(self,
                        chat_id: Union[int, str],
                        video_note: str,
                        duration: int = 0,
                        length: int = 1,
                        thumb: str = None,
                        disable_notification: bool = None,
                        reply_to_message_id: int = None,
                        reply_markup: Union["pyrogram.InlineKeyboardMarkup",
                                            "pyrogram.ReplyKeyboardMarkup",
                                            "pyrogram.ReplyKeyboardRemove",
                                            "pyrogram.ForceReply"] = None,
                        progress: callable = None,
                        progress_args: tuple = ()) -> Union["pyrogram.Message", None]:
>>>>>>> 2e94926d
        """Use this method to send video messages.

        Args:
            chat_id (``int`` | ``str``):
                Unique identifier (int) or username (str) of the target chat.
                For your personal cloud (Saved Messages) you can simply use "me" or "self".
                For a contact that exists in your Telegram address book you can use his phone number (str).

            video_note (``str``):
                Video note to send.
                Pass a file_id as string to send a video note that exists on the Telegram servers, or
                pass a file path as string to upload a new video note that exists on your local machine.
                Sending video notes by a URL is currently unsupported.

            duration (``int``, *optional*):
                Duration of sent video in seconds.

            length (``int``, *optional*):
                Video width and height.

            thumb (``str``, *optional*):
                Thumbnail of the video sent.
                The thumbnail should be in JPEG format and less than 200 KB in size.
                A thumbnail's width and height should not exceed 90 pixels.
                Thumbnails can't be reused and can be only uploaded as a new file.

            disable_notification (``bool``, *optional*):
                Sends the message silently.
                Users will receive a notification with no sound.

            reply_to_message_id (``int``, *optional*):
                If the message is a reply, ID of the original message

            reply_markup (:obj:`InlineKeyboardMarkup` | :obj:`ReplyKeyboardMarkup` | :obj:`ReplyKeyboardRemove` | :obj:`ForceReply`, *optional*):
                Additional interface options. An object for an inline keyboard, custom reply keyboard,
                instructions to remove reply keyboard or to force a reply from the user.

            progress (``callable``, *optional*):
                Pass a callback function to view the upload progress.
                The function must take *(client, current, total, \*args)* as positional arguments (look at the section
                below for a detailed description).

            progress_args (``tuple``, *optional*):
                Extra custom arguments for the progress callback function. Useful, for example, if you want to pass
                a chat_id and a message_id in order to edit a message with the updated progress.

        Other Parameters:
            client (:obj:`Client <pyrogram.Client>`):
                The Client itself, useful when you want to call other API methods inside the callback function.

            current (``int``):
                The amount of bytes uploaded so far.

            total (``int``):
                The size of the file.

            *args (``tuple``, *optional*):
                Extra custom arguments as defined in the *progress_args* parameter.
                You can either keep *\*args* or add every single extra argument in your function signature.

        Returns:
            On success, the sent :obj:`Message <pyrogram.Message>` is returned.
            In case the upload is deliberately stopped with :meth:`stop_transmission`, None is returned instead.

        Raises:
            :class:`Error <pyrogram.Error>` in case of a Telegram RPC error.
        """
        file = None

<<<<<<< HEAD
        if os.path.exists(video_note):
            thumb = None if thumb is None else await self.save_file(thumb)
            file = await self.save_file(video_note, progress=progress, progress_args=progress_args)
            media = types.InputMediaUploadedDocument(
                mime_type=mimetypes.types_map[".mp4"],
                file=file,
                thumb=thumb,
                attributes=[
                    types.DocumentAttributeVideo(
                        round_message=True,
                        duration=duration,
                        w=length,
                        h=length
                    )
                ]
            )
        else:
            try:
                decoded = utils.decode(video_note)
                fmt = "<iiqqqqi" if len(decoded) > 24 else "<iiqq"
                unpacked = struct.unpack(fmt, decoded)
            except (AssertionError, binascii.Error, struct.error):
                raise FileIdInvalid from None
=======
        try:
            if os.path.exists(video_note):
                thumb = None if thumb is None else self.save_file(thumb)
                file = self.save_file(video_note, progress=progress, progress_args=progress_args)
                media = types.InputMediaUploadedDocument(
                    mime_type=mimetypes.types_map[".mp4"],
                    file=file,
                    thumb=thumb,
                    attributes=[
                        types.DocumentAttributeVideo(
                            round_message=True,
                            duration=duration,
                            w=length,
                            h=length
                        )
                    ]
                )
>>>>>>> 2e94926d
            else:
                try:
                    decoded = utils.decode(video_note)
                    fmt = "<iiqqqqi" if len(decoded) > 24 else "<iiqq"
                    unpacked = struct.unpack(fmt, decoded)
                except (AssertionError, binascii.Error, struct.error):
                    raise FileIdInvalid from None
                else:
                    if unpacked[0] != 13:
                        media_type = BaseClient.MEDIA_TYPE_ID.get(unpacked[0], None)

                        if media_type:
                            raise FileIdInvalid("The file_id belongs to a {}".format(media_type))
                        else:
                            raise FileIdInvalid("Unknown media type: {}".format(unpacked[0]))

                    media = types.InputMediaDocument(
                        id=types.InputDocument(
                            id=unpacked[2],
                            access_hash=unpacked[3],
                            file_reference=b""
                        )
                    )

<<<<<<< HEAD
        while True:
            try:
                r = await self.send(
                    functions.messages.SendMedia(
                        peer=await self.resolve_peer(chat_id),
                        media=media,
                        silent=disable_notification or None,
                        reply_to_msg_id=reply_to_message_id,
                        random_id=self.rnd_id(),
                        reply_markup=reply_markup.write() if reply_markup else None,
                        message=""
                    )
                )
            except FilePartMissing as e:
                await self.save_file(video_note, file_id=file.id, file_part=e.x)
            else:
                for i in r.updates:
                    if isinstance(i, (types.UpdateNewMessage, types.UpdateNewChannelMessage)):
                        return await pyrogram.Message._parse(
                            self, i.message,
                            {i.id: i for i in r.users},
                            {i.id: i for i in r.chats}
                        )
=======
            while True:
                try:
                    r = self.send(
                        functions.messages.SendMedia(
                            peer=self.resolve_peer(chat_id),
                            media=media,
                            silent=disable_notification or None,
                            reply_to_msg_id=reply_to_message_id,
                            random_id=self.rnd_id(),
                            reply_markup=reply_markup.write() if reply_markup else None,
                            message=""
                        )
                    )
                except FilePartMissing as e:
                    self.save_file(video_note, file_id=file.id, file_part=e.x)
                else:
                    for i in r.updates:
                        if isinstance(i, (types.UpdateNewMessage, types.UpdateNewChannelMessage)):
                            return pyrogram.Message._parse(
                                self, i.message,
                                {i.id: i for i in r.users},
                                {i.id: i for i in r.chats}
                            )
        except BaseClient.StopTransmission:
            return None
>>>>>>> 2e94926d
<|MERGE_RESOLUTION|>--- conflicted
+++ resolved
@@ -29,7 +29,6 @@
 
 
 class SendVideoNote(BaseClient):
-<<<<<<< HEAD
     async def send_video_note(self,
                               chat_id: Union[int, str],
                               video_note: str,
@@ -42,23 +41,7 @@
                                                   "pyrogram.ReplyKeyboardRemove",
                                                   "pyrogram.ForceReply"] = None,
                               progress: callable = None,
-                              progress_args: tuple = ()) -> "pyrogram.Message":
-=======
-    def send_video_note(self,
-                        chat_id: Union[int, str],
-                        video_note: str,
-                        duration: int = 0,
-                        length: int = 1,
-                        thumb: str = None,
-                        disable_notification: bool = None,
-                        reply_to_message_id: int = None,
-                        reply_markup: Union["pyrogram.InlineKeyboardMarkup",
-                                            "pyrogram.ReplyKeyboardMarkup",
-                                            "pyrogram.ReplyKeyboardRemove",
-                                            "pyrogram.ForceReply"] = None,
-                        progress: callable = None,
-                        progress_args: tuple = ()) -> Union["pyrogram.Message", None]:
->>>>>>> 2e94926d
+                              progress_args: tuple = ()) -> Union["pyrogram.Message", None]:
         """Use this method to send video messages.
 
         Args:
@@ -128,35 +111,10 @@
         """
         file = None
 
-<<<<<<< HEAD
-        if os.path.exists(video_note):
-            thumb = None if thumb is None else await self.save_file(thumb)
-            file = await self.save_file(video_note, progress=progress, progress_args=progress_args)
-            media = types.InputMediaUploadedDocument(
-                mime_type=mimetypes.types_map[".mp4"],
-                file=file,
-                thumb=thumb,
-                attributes=[
-                    types.DocumentAttributeVideo(
-                        round_message=True,
-                        duration=duration,
-                        w=length,
-                        h=length
-                    )
-                ]
-            )
-        else:
-            try:
-                decoded = utils.decode(video_note)
-                fmt = "<iiqqqqi" if len(decoded) > 24 else "<iiqq"
-                unpacked = struct.unpack(fmt, decoded)
-            except (AssertionError, binascii.Error, struct.error):
-                raise FileIdInvalid from None
-=======
         try:
             if os.path.exists(video_note):
-                thumb = None if thumb is None else self.save_file(thumb)
-                file = self.save_file(video_note, progress=progress, progress_args=progress_args)
+                thumb = None if thumb is None else await self.save_file(thumb)
+                file = await self.save_file(video_note, progress=progress, progress_args=progress_args)
                 media = types.InputMediaUploadedDocument(
                     mime_type=mimetypes.types_map[".mp4"],
                     file=file,
@@ -170,7 +128,6 @@
                         )
                     ]
                 )
->>>>>>> 2e94926d
             else:
                 try:
                     decoded = utils.decode(video_note)
@@ -195,10 +152,9 @@
                         )
                     )
 
-<<<<<<< HEAD
-        while True:
-            try:
-                r = await self.send(
+            while True:
+                try:
+                    r = await self.send(
                     functions.messages.SendMedia(
                         peer=await self.resolve_peer(chat_id),
                         media=media,
@@ -219,30 +175,5 @@
                             {i.id: i for i in r.users},
                             {i.id: i for i in r.chats}
                         )
-=======
-            while True:
-                try:
-                    r = self.send(
-                        functions.messages.SendMedia(
-                            peer=self.resolve_peer(chat_id),
-                            media=media,
-                            silent=disable_notification or None,
-                            reply_to_msg_id=reply_to_message_id,
-                            random_id=self.rnd_id(),
-                            reply_markup=reply_markup.write() if reply_markup else None,
-                            message=""
-                        )
-                    )
-                except FilePartMissing as e:
-                    self.save_file(video_note, file_id=file.id, file_part=e.x)
-                else:
-                    for i in r.updates:
-                        if isinstance(i, (types.UpdateNewMessage, types.UpdateNewChannelMessage)):
-                            return pyrogram.Message._parse(
-                                self, i.message,
-                                {i.id: i for i in r.users},
-                                {i.id: i for i in r.chats}
-                            )
         except BaseClient.StopTransmission:
-            return None
->>>>>>> 2e94926d
+            return None