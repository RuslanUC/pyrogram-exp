--- conflicted
+++ resolved
@@ -713,13 +713,9 @@
             RPCError: In case of a Telegram RPC error.
         """
 
-<<<<<<< HEAD
         return await self._client.leave_chat(self.id)
-=======
-        return self._client.leave_chat(self.id)
-
-
-    def export_invite_link(self):
+
+    async def export_invite_link(self):
         """Bound method *export_invite_link* of :obj:`Chat`.
 
         Use as a shortcut for:
@@ -740,5 +736,4 @@
             ValueError: In case the chat_id belongs to a user.
         """
 
-        return self._client.export_invite_link(self.id)
->>>>>>> 72800554
+        return await self._client.export_invite_link(self.id)