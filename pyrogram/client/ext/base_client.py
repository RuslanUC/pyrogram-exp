--- conflicted
+++ resolved
@@ -48,13 +48,8 @@
     BOT_TOKEN_RE = re.compile(r"^\d+:[\w-]+$")
     DIALOGS_AT_ONCE = 100
     UPDATES_WORKERS = 1
-<<<<<<< HEAD
     DOWNLOAD_WORKERS = 4
-    OFFLINE_SLEEP = 300
-=======
-    DOWNLOAD_WORKERS = 1
     OFFLINE_SLEEP = 900
->>>>>>> 692073c8
     WORKERS = 4
     WORKDIR = "."
     CONFIG_FILE = "./config.ini"
