# Pyrogram - Telegram MTProto API Client Library for Python
# Copyright (C) 2017-2018 Dan Tès <https://github.com/delivrance>
#
# This file is part of Pyrogram.
#
# Pyrogram is free software: you can redistribute it and/or modify
# it under the terms of the GNU Lesser General Public License as published
# by the Free Software Foundation, either version 3 of the License, or
# (at your option) any later version.
#
# Pyrogram is distributed in the hope that it will be useful,
# but WITHOUT ANY WARRANTY; without even the implied warranty of
# MERCHANTABILITY or FITNESS FOR A PARTICULAR PURPOSE.  See the
# GNU Lesser General Public License for more details.
#
# You should have received a copy of the GNU Lesser General Public License
# along with Pyrogram.  If not, see <http://www.gnu.org/licenses/>.

<<<<<<< HEAD
import asyncio
=======
import platform
>>>>>>> fa7b7d0c
import re

from pyrogram import __version__
from ..style import Markdown, HTML
from ...api.core import Object
from ...session import Session
from ...session.internals import MsgId


class BaseClient:
    APP_VERSION = "Pyrogram \U0001f525 {}".format(__version__)

    DEVICE_MODEL = "{} {}".format(
        platform.python_implementation(),
        platform.python_version()
    )

    SYSTEM_VERSION = "{} {}".format(
        platform.system(),
        platform.release()
    )

    SYSTEM_LANG_CODE = "en"
    LANG_CODE = "en"

    INVITE_LINK_RE = re.compile(r"^(?:https?://)?(?:www\.)?(?:t(?:elegram)?\.(?:org|me|dog)/joinchat/)([\w-]+)$")
    BOT_TOKEN_RE = re.compile(r"^\d+:[\w-]+$")
    DIALOGS_AT_ONCE = 100
    UPDATES_WORKERS = 1
    DOWNLOAD_WORKERS = 4
    OFFLINE_SLEEP = 300

    MEDIA_TYPE_ID = {
        0: "thumbnail",
        1: "chat_photo",
        2: "photo",
        3: "voice",
        4: "video",
        5: "document",
        8: "sticker",
        9: "audio",
        10: "gif",
        13: "video_note"
    }

    def __init__(self):
        self.token = None
        self.dc_id = None
        self.auth_key = None
        self.user_id = None
        self.date = None

        self.rnd_id = MsgId
        self.channels_pts = {}

        self.peers_by_id = {}
        self.peers_by_username = {}
        self.peers_by_phone = {}

        self.markdown = Markdown(self.peers_by_id)
        self.html = HTML(self.peers_by_id)

        self.session = None
        self.media_sessions = {}
        self.media_sessions_lock = asyncio.Lock()

        self.is_started = None
        self.is_idle = None

        self.updates_queue = asyncio.Queue()
        self.updates_worker_task = None
        self.download_queue = asyncio.Queue()
        self.download_worker_tasks = []

        self.disconnect_handler = None

    def send(self, data: Object, retries: int = Session.MAX_RETRIES, timeout: float = Session.WAIT_TIMEOUT):
        pass

    def resolve_peer(self, peer_id: int or str):
        pass

    def add_handler(self, handler, group: int = 0) -> tuple:
        pass

    def save_file(
            self,
            path: str,
            file_id: int = None,
            file_part: int = 0,
            progress: callable = None,
            progress_args: tuple = ()
    ):
        pass

    def get_messages(
            self,
            chat_id: int or str,
            message_ids,
            replies: int = 1
    ):
        pass<|MERGE_RESOLUTION|>--- conflicted
+++ resolved
@@ -16,11 +16,8 @@
 # You should have received a copy of the GNU Lesser General Public License
 # along with Pyrogram.  If not, see <http://www.gnu.org/licenses/>.
 
-<<<<<<< HEAD
 import asyncio
-=======
 import platform
->>>>>>> fa7b7d0c
 import re
 
 from pyrogram import __version__
