# Pyrogram - Telegram MTProto API Client Library for Python
# Copyright (C) 2017-2019 Dan Tès <https://github.com/delivrance>
#
# This file is part of Pyrogram.
#
# Pyrogram is free software: you can redistribute it and/or modify
# it under the terms of the GNU Lesser General Public License as published
# by the Free Software Foundation, either version 3 of the License, or
# (at your option) any later version.
#
# Pyrogram is distributed in the hope that it will be useful,
# but WITHOUT ANY WARRANTY; without even the implied warranty of
# MERCHANTABILITY or FITNESS FOR A PARTICULAR PURPOSE.  See the
# GNU Lesser General Public License for more details.
#
# You should have received a copy of the GNU Lesser General Public License
# along with Pyrogram.  If not, see <http://www.gnu.org/licenses/>.

import asyncio
import base64
import struct
<<<<<<< HEAD
import sys
from concurrent.futures.thread import ThreadPoolExecutor
from typing import Union, List
=======
from typing import List
from typing import Union
>>>>>>> 64939e52

import pyrogram
from pyrogram.api.types import PeerUser, PeerChat, PeerChannel
from . import BaseClient
from ...api import types


def decode(s: str) -> bytes:
    s = base64.urlsafe_b64decode(s + "=" * (-len(s) % 4))
    r = b""

    try:
        assert s[-1] == 2
        skip = 1
    except AssertionError:
        assert s[-2] == 22
        assert s[-1] == 4
        skip = 2

    i = 0

    while i < len(s) - skip:
        if s[i] != 0:
            r += bytes([s[i]])
        else:
            r += b"\x00" * s[i + 1]
            i += 1

        i += 1

    return r


def encode(s: bytes) -> str:
    r = b""
    n = 0

    for i in s + bytes([22]) + bytes([4]):
        if i == 0:
            n += 1
        else:
            if n:
                r += b"\x00" + bytes([n])
                n = 0

            r += bytes([i])

    return base64.urlsafe_b64encode(r).decode().rstrip("=")


<<<<<<< HEAD
async def ainput(prompt: str = ""):
    print(prompt, end="", flush=True)

    with ThreadPoolExecutor(1) as executor:
        return (await asyncio.get_event_loop().run_in_executor(
            executor, sys.stdin.readline
        )).rstrip()


def get_peer_id(input_peer) -> int:
    return (
        input_peer.user_id if isinstance(input_peer, types.InputPeerUser)
        else -input_peer.chat_id if isinstance(input_peer, types.InputPeerChat)
        else int("-100" + str(input_peer.channel_id))
    )


def get_input_peer(peer_id: int, access_hash: int):
    return (
        types.InputPeerUser(user_id=peer_id, access_hash=access_hash) if peer_id > 0
        else types.InputPeerChannel(channel_id=int(str(peer_id)[4:]), access_hash=access_hash)
        if (str(peer_id).startswith("-100") and access_hash)
        else types.InputPeerChat(chat_id=-peer_id)
    )


=======
>>>>>>> 64939e52
def get_offset_date(dialogs):
    for m in reversed(dialogs.messages):
        if isinstance(m, types.MessageEmpty):
            continue
        else:
            return m.date
    else:
        return 0


def get_input_media_from_file_id(
    file_id_str: str,
    expected_media_type: int = None
) -> Union[types.InputMediaPhoto, types.InputMediaDocument]:
    try:
        decoded = decode(file_id_str)
    except Exception:
        raise ValueError("Failed to decode file_id: {}".format(file_id_str))
    else:
        media_type = decoded[0]

        if expected_media_type is not None:
            if media_type != expected_media_type:
                media_type_str = BaseClient.MEDIA_TYPE_ID.get(media_type, None)
                expected_media_type_str = BaseClient.MEDIA_TYPE_ID.get(expected_media_type, None)

                raise ValueError(
                    'Expected: "{}", got "{}" file_id instead'.format(expected_media_type_str, media_type_str)
                )

        if media_type in (0, 1, 14):
            raise ValueError("This file_id can only be used for download: {}".format(file_id_str))

        if media_type == 2:
            unpacked = struct.unpack("<iiqqc", decoded)
            dc_id, file_id, access_hash, thumb_size = unpacked[1:]

            return types.InputMediaPhoto(
                id=types.InputPhoto(
                    id=file_id,
                    access_hash=access_hash,
                    file_reference=b""
                )
            )

        if media_type in (3, 4, 5, 8, 9, 10, 13):
            unpacked = struct.unpack("<iiqq", decoded)
            dc_id, file_id, access_hash = unpacked[1:]

            return types.InputMediaDocument(
                id=types.InputDocument(
                    id=file_id,
                    access_hash=access_hash,
                    file_reference=b""
                )
            )

        raise ValueError("Unknown media type: {}".format(file_id_str))


async def parse_messages(client, messages: types.messages.Messages, replies: int = 1) -> List["pyrogram.Message"]:
    users = {i.id: i for i in messages.users}
    chats = {i.id: i for i in messages.chats}

    if not messages.messages:
        return pyrogram.List()

    parsed_messages = []

    for message in messages.messages:
        parsed_messages.append(await pyrogram.Message._parse(client, message, users, chats, replies=0))

    if replies:
        messages_with_replies = {i.id: getattr(i, "reply_to_msg_id", None) for i in messages.messages}
        reply_message_ids = [i[0] for i in filter(lambda x: x[1] is not None, messages_with_replies.items())]

        if reply_message_ids:
            reply_messages = await client.get_messages(
                parsed_messages[0].chat.id,
                reply_to_message_ids=reply_message_ids,
                replies=replies - 1
            )

            for message in parsed_messages:
                reply_id = messages_with_replies[message.message_id]

                for reply in reply_messages:
                    if reply.message_id == reply_id:
                        message.reply_to_message = reply

    return pyrogram.List(parsed_messages)


def parse_deleted_messages(client, update) -> List["pyrogram.Message"]:
    messages = update.messages
    channel_id = getattr(update, "channel_id", None)

    parsed_messages = []

    for message in messages:
        parsed_messages.append(
            pyrogram.Message(
                message_id=message,
                chat=pyrogram.Chat(
                    id=get_channel_id(channel_id),
                    type="channel",
                    client=client
                ) if channel_id is not None else None,
                client=client
            )
        )

    return pyrogram.List(parsed_messages)


def unpack_inline_message_id(inline_message_id: str) -> types.InputBotInlineMessageID:
    r = inline_message_id + "=" * (-len(inline_message_id) % 4)
    r = struct.unpack("<iqq", base64.b64decode(r, altchars="-_"))

    return types.InputBotInlineMessageID(
        dc_id=r[0],
        id=r[1],
        access_hash=r[2]
    )


MIN_CHANNEL_ID = -1002147483647
MAX_CHANNEL_ID = -1000000000000
MIN_CHAT_ID = -2147483647
MAX_USER_ID = 2147483647


def get_peer_id(peer: Union[PeerUser, PeerChat, PeerChannel]) -> int:
    if isinstance(peer, PeerUser):
        return peer.user_id

    if isinstance(peer, PeerChat):
        return -peer.chat_id

    if isinstance(peer, PeerChannel):
        return MAX_CHANNEL_ID - peer.channel_id

    raise ValueError("Peer type invalid: {}".format(peer))


def get_type(peer_id: int) -> str:
    if peer_id < 0:
        if MIN_CHAT_ID <= peer_id:
            return "chat"

        if MIN_CHANNEL_ID <= peer_id < MAX_CHANNEL_ID:
            return "channel"
    elif 0 < peer_id <= MAX_USER_ID:
        return "user"

    raise ValueError("Peer id invalid: {}".format(peer_id))


def get_channel_id(peer_id: int) -> int:
    return MAX_CHANNEL_ID - peer_id<|MERGE_RESOLUTION|>--- conflicted
+++ resolved
@@ -19,14 +19,10 @@
 import asyncio
 import base64
 import struct
-<<<<<<< HEAD
 import sys
 from concurrent.futures.thread import ThreadPoolExecutor
-from typing import Union, List
-=======
 from typing import List
 from typing import Union
->>>>>>> 64939e52
 
 import pyrogram
 from pyrogram.api.types import PeerUser, PeerChat, PeerChannel
@@ -77,7 +73,6 @@
     return base64.urlsafe_b64encode(r).decode().rstrip("=")
 
 
-<<<<<<< HEAD
 async def ainput(prompt: str = ""):
     print(prompt, end="", flush=True)
 
@@ -87,25 +82,6 @@
         )).rstrip()
 
 
-def get_peer_id(input_peer) -> int:
-    return (
-        input_peer.user_id if isinstance(input_peer, types.InputPeerUser)
-        else -input_peer.chat_id if isinstance(input_peer, types.InputPeerChat)
-        else int("-100" + str(input_peer.channel_id))
-    )
-
-
-def get_input_peer(peer_id: int, access_hash: int):
-    return (
-        types.InputPeerUser(user_id=peer_id, access_hash=access_hash) if peer_id > 0
-        else types.InputPeerChannel(channel_id=int(str(peer_id)[4:]), access_hash=access_hash)
-        if (str(peer_id).startswith("-100") and access_hash)
-        else types.InputPeerChat(chat_id=-peer_id)
-    )
-
-
-=======
->>>>>>> 64939e52
 def get_offset_date(dialogs):
     for m in reversed(dialogs.messages):
         if isinstance(m, types.MessageEmpty):
