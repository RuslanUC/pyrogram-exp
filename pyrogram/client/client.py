# Pyrogram - Telegram MTProto API Client Library for Python
# Copyright (C) 2017-2018 Dan Tès <https://github.com/delivrance>
#
# This file is part of Pyrogram.
#
# Pyrogram is free software: you can redistribute it and/or modify
# it under the terms of the GNU Lesser General Public License as published
# by the Free Software Foundation, either version 3 of the License, or
# (at your option) any later version.
#
# Pyrogram is distributed in the hope that it will be useful,
# but WITHOUT ANY WARRANTY; without even the implied warranty of
# MERCHANTABILITY or FITNESS FOR A PARTICULAR PURPOSE.  See the
# GNU Lesser General Public License for more details.
#
# You should have received a copy of the GNU Lesser General Public License
# along with Pyrogram.  If not, see <http://www.gnu.org/licenses/>.

import base64
import binascii
import json
import logging
import math
import mimetypes
import os
import re
import shutil
import struct
import tempfile
import threading
import time
from configparser import ConfigParser
from datetime import datetime
from hashlib import sha256, md5
from signal import signal, SIGINT, SIGTERM, SIGABRT
from threading import Event, Thread

from pyrogram.api import functions, types
from pyrogram.api.core import Object
from pyrogram.api.errors import (
    PhoneMigrate, NetworkMigrate, PhoneNumberInvalid,
    PhoneNumberUnoccupied, PhoneCodeInvalid, PhoneCodeHashEmpty,
    PhoneCodeExpired, PhoneCodeEmpty, SessionPasswordNeeded,
    PasswordHashInvalid, FloodWait, PeerIdInvalid, FirstnameInvalid, PhoneNumberBanned,
    VolumeLocNotFound, UserMigrate, FileIdInvalid)
from pyrogram.crypto import AES
from pyrogram.session import Auth, Session
from . import types as pyrogram_types
from .dispatcher import Dispatcher
from .ext import utils, Syncer, BaseClient
from .methods import Methods

# Custom format for nice looking log lines
LOG_FORMAT = "[%(asctime)s.%(msecs)03d] %(filename)s:%(lineno)s %(levelname)s: %(message)s"

log = logging.getLogger(__name__)


class Client(Methods, BaseClient):
    """This class represents a Client, the main mean for interacting with Telegram.
    It exposes bot-like methods for an easy access to the API as well as a simple way to
    invoke every single Telegram API method available.

    Args:
        session_name (``str``):
            Name to uniquely identify a session of either a User or a Bot.
            For Users: pass a string of your choice, e.g.: "my_main_account".
            For Bots: pass your Bot API token, e.g.: "123456:ABC-DEF1234ghIkl-zyx57W2v1u123ew11"
            Note: as long as a valid User session file exists, Pyrogram won't ask you again to input your phone number.

        api_id (``int``, *optional*):
            The *api_id* part of your Telegram API Key, as integer. E.g.: 12345
            This is an alternative way to pass it if you don't want to use the *config.ini* file.

        api_hash (``str``, *optional*):
            The *api_hash* part of your Telegram API Key, as string. E.g.: "0123456789abcdef0123456789abcdef"
            This is an alternative way to pass it if you don't want to use the *config.ini* file.

        proxy (``dict``, *optional*):
            Your SOCKS5 Proxy settings as dict,
            e.g.: *dict(hostname="11.22.33.44", port=1080, username="user", password="pass")*.
            *username* and *password* can be omitted if your proxy doesn't require authorization.
            This is an alternative way to setup a proxy if you don't want to use the *config.ini* file.

        test_mode (``bool``, *optional*):
            Enable or disable log-in to testing servers. Defaults to False.
            Only applicable for new sessions and will be ignored in case previously
            created sessions are loaded.

        phone_number (``str``, *optional*):
            Pass your phone number (with your Country Code prefix included) to avoid
            entering it manually. Only applicable for new sessions.

        phone_code (``str`` | ``callable``, *optional*):
            Pass the phone code as string (for test numbers only), or pass a callback function
            which must return the correct phone code as string (e.g., "12345").
            Only applicable for new sessions.

        password (``str``, *optional*):
            Pass your Two-Step Verification password (if you have one) to avoid entering it
            manually. Only applicable for new sessions.

        force_sms (``str``, *optional*):
            Pass True to force Telegram sending the authorization code via SMS.
            Only applicable for new sessions.

        first_name (``str``, *optional*):
            Pass a First Name to avoid entering it manually. It will be used to automatically
            create a new Telegram account in case the phone number you passed is not registered yet.
            Only applicable for new sessions.

        last_name (``str``, *optional*):
            Same purpose as *first_name*; pass a Last Name to avoid entering it manually. It can
            be an empty string: "". Only applicable for new sessions.

        workers (``int``, *optional*):
            Thread pool size for handling incoming updates. Defaults to 4.

        workdir (``str``, *optional*):
            Define a custom working directory. The working directory is the location in your filesystem
            where Pyrogram will store your session files. Defaults to "." (current directory).
    """

    def __init__(self,
                 session_name: str,
                 api_id: int or str = None,
                 api_hash: str = None,
                 proxy: dict = None,
                 test_mode: bool = False,
                 phone_number: str = None,
                 phone_code: str or callable = None,
                 password: str = None,
                 force_sms: bool = False,
                 first_name: str = None,
                 last_name: str = None,
                 workers: int = 4,
                 workdir: str = "."):
        super().__init__()

        self.session_name = session_name
        self.api_id = int(api_id) if api_id else None
        self.api_hash = api_hash
        self.proxy = proxy
        self.test_mode = test_mode
        self.phone_number = phone_number
        self.phone_code = phone_code
        self.password = password
        self.force_sms = force_sms
        self.first_name = first_name
        self.last_name = last_name
        self.workers = workers
        self.workdir = workdir

        self.dispatcher = Dispatcher(self, workers)

    def start(self, debug: bool = False):
        """Use this method to start the Client after creating it.
        Requires no parameters.

        Args:
            debug (``bool``, *optional*):
                Enable or disable debug mode. When enabled, extra logging
                lines will be printed out on your console.

        Raises:
            :class:`Error <pyrogram.Error>`
        """
        if self.is_started:
            raise ConnectionError("Client has already been started")

        if self.BOT_TOKEN_RE.match(self.session_name):
            self.token = self.session_name
            self.session_name = self.session_name.split(":")[0]

        self.load_config()
        self.load_session()

        self.session = Session(
            self.dc_id,
            self.test_mode,
            self.proxy,
            self.auth_key,
            self.api_id,
            client=self
        )

        self.session.start()
        self.is_started = True

        if self.user_id is None:
            if self.token is None:
                self.authorize_user()
            else:
                self.authorize_bot()

            self.save_session()

        if self.token is None:
            now = time.time()

            if abs(now - self.date) > Client.OFFLINE_SLEEP:
                self.peers_by_username = {}
                self.peers_by_phone = {}

                self.get_dialogs()
                self.get_contacts()
            else:
                self.send(functions.messages.GetPinnedDialogs())
                self.get_dialogs_chunk(0)
        else:
            self.send(functions.updates.GetState())

        for i in range(self.UPDATES_WORKERS):
            self.updates_workers_list.append(
                Thread(
                    target=self.updates_worker,
                    name="UpdatesWorker#{}".format(i + 1)
                )
            )

            self.updates_workers_list[-1].start()

        for i in range(self.DOWNLOAD_WORKERS):
            self.download_workers_list.append(
                Thread(
                    target=self.download_worker,
                    name="DownloadWorker#{}".format(i + 1)
                )
            )

            self.download_workers_list[-1].start()

        self.dispatcher.start()

        mimetypes.init()
        Syncer.add(self)

    def stop(self):
        """Use this method to manually stop the Client.
        Requires no parameters.
        """
        if not self.is_started:
            raise ConnectionError("Client is already stopped")

        Syncer.remove(self)
        self.dispatcher.stop()

        for _ in range(self.DOWNLOAD_WORKERS):
            self.download_queue.put(None)

        for i in self.download_workers_list:
            i.join()

        self.download_workers_list.clear()

        for _ in range(self.UPDATES_WORKERS):
            self.updates_queue.put(None)

        for i in self.updates_workers_list:
            i.join()

        self.updates_workers_list.clear()

        for i in self.media_sessions.values():
            i.stop()

        self.media_sessions.clear()

        self.is_started = False
        self.session.stop()

    def add_handler(self, handler, group: int = 0):
        """Use this method to register an update handler.

        You can register multiple handlers, but at most one handler within a group
        will be used for a single update. To handle the same update more than once, register
        your handler using a different group id (lower group id == higher priority).

        Args:
            handler (``Handler``):
                The handler to be registered.

            group (``int``, *optional*):
                The group identifier, defaults to 0.

        Returns:
            A tuple of (handler, group)
        """
        self.dispatcher.add_handler(handler, group)

        return handler, group

    def remove_handler(self, handler, group: int = 0):
        """Removes a previously-added update handler.

        Make sure to provide the right group that the handler was added in. You can use
        the return value of the :meth:`add_handler` method, a tuple of (handler, group), and
        pass it directly.

        Args:
            handler (``Handler``):
                The handler to be removed.

            group (``int``, *optional*):
                The group identifier, defaults to 0.
        """
        self.dispatcher.remove_handler(handler, group)

    def authorize_bot(self):
        try:
            r = self.send(
                functions.auth.ImportBotAuthorization(
                    flags=0,
                    api_id=self.api_id,
                    api_hash=self.api_hash,
                    bot_auth_token=self.token
                )
            )
        except UserMigrate as e:
            self.session.stop()

            self.dc_id = e.x
            self.auth_key = Auth(self.dc_id, self.test_mode, self.proxy).create()

            self.session = Session(
                self.dc_id,
                self.test_mode,
                self.proxy,
                self.auth_key,
                self.api_id,
                client=self
            )

            self.session.start()
            self.authorize_bot()
        else:
            self.user_id = r.user.id

    def authorize_user(self):
        phone_number_invalid_raises = self.phone_number is not None
        phone_code_invalid_raises = self.phone_code is not None
        password_hash_invalid_raises = self.password is not None
        first_name_invalid_raises = self.first_name is not None

        while True:
            if self.phone_number is None:
                self.phone_number = input("Enter phone number: ")

                while True:
                    confirm = input("Is \"{}\" correct? (y/n): ".format(self.phone_number))

                    if confirm in ("y", "1"):
                        break
                    elif confirm in ("n", "2"):
                        self.phone_number = input("Enter phone number: ")

            self.phone_number = self.phone_number.strip("+")

            try:
                r = self.send(
                    functions.auth.SendCode(
                        self.phone_number,
                        self.api_id,
                        self.api_hash
                    )
                )
            except (PhoneMigrate, NetworkMigrate) as e:
                self.session.stop()

                self.dc_id = e.x
                self.auth_key = Auth(self.dc_id, self.test_mode, self.proxy).create()

                self.session = Session(
                    self.dc_id,
                    self.test_mode,
                    self.proxy,
                    self.auth_key,
                    self.api_id,
                    client=self
                )
                self.session.start()

                r = self.send(
                    functions.auth.SendCode(
                        self.phone_number,
                        self.api_id,
                        self.api_hash
                    )
                )
                break
            except (PhoneNumberInvalid, PhoneNumberBanned) as e:
                if phone_number_invalid_raises:
                    raise
                else:
                    print(e.MESSAGE)
                    self.phone_number = None
            except FloodWait as e:
                print(e.MESSAGE.format(x=e.x))
                time.sleep(e.x)
            except Exception as e:
                log.error(e, exc_info=True)
            else:
                break

        phone_registered = r.phone_registered
        phone_code_hash = r.phone_code_hash

        if self.force_sms:
            self.send(
                functions.auth.ResendCode(
                    phone_number=self.phone_number,
                    phone_code_hash=phone_code_hash
                )
            )

        while True:
            self.phone_code = (
                input("Enter phone code: ") if self.phone_code is None
                else self.phone_code if type(self.phone_code) is str
                else str(self.phone_code())
            )

            try:
                if phone_registered:
                    r = self.send(
                        functions.auth.SignIn(
                            self.phone_number,
                            phone_code_hash,
                            self.phone_code
                        )
                    )
                else:
                    try:
                        self.send(
                            functions.auth.SignIn(
                                self.phone_number,
                                phone_code_hash,
                                self.phone_code
                            )
                        )
                    except PhoneNumberUnoccupied:
                        pass

                    self.first_name = self.first_name if self.first_name is not None else input("First name: ")
                    self.last_name = self.last_name if self.last_name is not None else input("Last name: ")

                    r = self.send(
                        functions.auth.SignUp(
                            self.phone_number,
                            phone_code_hash,
                            self.phone_code,
                            self.first_name,
                            self.last_name
                        )
                    )
            except (PhoneCodeInvalid, PhoneCodeEmpty, PhoneCodeExpired, PhoneCodeHashEmpty) as e:
                if phone_code_invalid_raises:
                    raise
                else:
                    print(e.MESSAGE)
                    self.phone_code = None
            except FirstnameInvalid as e:
                if first_name_invalid_raises:
                    raise
                else:
                    print(e.MESSAGE)
                    self.first_name = None
            except SessionPasswordNeeded as e:
                print(e.MESSAGE)
                r = self.send(functions.account.GetPassword())

                while True:
                    try:

                        if self.password is None:
                            print("Hint: {}".format(r.hint))
                            self.password = input("Enter password: ")  # TODO: Use getpass

                        if type(self.password) is str:
                            self.password = r.current_salt + self.password.encode() + r.current_salt

                        password_hash = sha256(self.password).digest()

                        r = self.send(functions.auth.CheckPassword(password_hash))
                    except PasswordHashInvalid as e:
                        if password_hash_invalid_raises:
                            raise
                        else:
                            print(e.MESSAGE)
                            self.password = None
                    except FloodWait as e:
                        print(e.MESSAGE.format(x=e.x))
                        time.sleep(e.x)
                    except Exception as e:
                        log.error(e, exc_info=True)
                    else:
                        break
                break
            except FloodWait as e:
                print(e.MESSAGE.format(x=e.x))
                time.sleep(e.x)
            except Exception as e:
                log.error(e, exc_info=True)
            else:
                break

        self.password = None
        self.user_id = r.user.id

    def fetch_peers(self, entities: list):
        for entity in entities:
            if isinstance(entity, types.User):
                user_id = entity.id

                access_hash = entity.access_hash

                if access_hash is None:
                    continue

                username = entity.username
                phone = entity.phone

                input_peer = types.InputPeerUser(
                    user_id=user_id,
                    access_hash=access_hash
                )

                self.peers_by_id[user_id] = input_peer

                if username is not None:
                    self.peers_by_username[username.lower()] = input_peer

                if phone is not None:
                    self.peers_by_phone[phone] = input_peer

            if isinstance(entity, types.Chat):
                chat_id = entity.id
                peer_id = -chat_id

                input_peer = types.InputPeerChat(
                    chat_id=chat_id
                )

                self.peers_by_id[peer_id] = input_peer

            if isinstance(entity, types.Channel):
                channel_id = entity.id
                peer_id = int("-100" + str(channel_id))

                access_hash = entity.access_hash

                if access_hash is None:
                    continue

                username = entity.username

                input_peer = types.InputPeerChannel(
                    channel_id=channel_id,
                    access_hash=access_hash
                )

                self.peers_by_id[peer_id] = input_peer

                if username is not None:
                    self.peers_by_username[username.lower()] = input_peer

    def download_worker(self):
        name = threading.current_thread().name
        log.debug("{} started".format(name))

        while True:
            media = self.download_queue.get()

            if media is None:
                break

            temp_file_path = ""
            final_file_path = ""

            try:
                media, file_name, done, progress, progress_args, path = media

                file_id = media.file_id
                size = media.file_size

                directory, file_name = os.path.split(file_name)
                directory = directory or "downloads"

                try:
                    decoded = utils.decode(file_id)
                    fmt = "<iiqqqqi" if len(decoded) > 24 else "<iiqq"
                    unpacked = struct.unpack(fmt, decoded)
                except (AssertionError, binascii.Error, struct.error):
                    raise FileIdInvalid from None
                else:
                    media_type = unpacked[0]
                    dc_id = unpacked[1]
                    id = unpacked[2]
                    access_hash = unpacked[3]
                    volume_id = None
                    secret = None
                    local_id = None

                    if len(decoded) > 24:
                        volume_id = unpacked[4]
                        secret = unpacked[5]
                        local_id = unpacked[6]

                    media_type_str = Client.MEDIA_TYPE_ID.get(media_type, None)

                    if media_type_str is None:
                        raise FileIdInvalid("Unknown media type: {}".format(unpacked[0]))

                file_name = file_name or getattr(media, "file_name", None)

                if not file_name:
                    if media_type == 3:
                        extension = ".ogg"
                    elif media_type in (4, 10, 13):
                        extension = mimetypes.guess_extension(media.mime_type) or ".mp4"
                    elif media_type == 5:
                        extension = mimetypes.guess_extension(media.mime_type) or ".unknown"
                    elif media_type == 8:
                        extension = ".webp"
                    elif media_type == 9:
                        extension = mimetypes.guess_extension(media.mime_type) or ".mp3"
                    elif media_type in (0, 1, 2):
                        extension = ".jpg"
                    else:
                        continue

                    file_name = "{}_{}_{}{}".format(
                        media_type_str,
                        datetime.fromtimestamp(media.date or time.time()).strftime("%Y-%m-%d_%H-%M-%S"),
                        self.rnd_id(),
                        extension
                    )

                temp_file_path = self.get_file(
                    dc_id=dc_id,
                    id=id,
                    access_hash=access_hash,
                    volume_id=volume_id,
                    local_id=local_id,
                    secret=secret,
                    size=size,
                    progress=progress,
                    progress_args=progress_args
                )

                if temp_file_path:
                    final_file_path = os.path.abspath(re.sub("\\\\", "/", os.path.join(directory, file_name)))
                    os.makedirs(directory, exist_ok=True)
                    shutil.move(temp_file_path, final_file_path)
            except Exception as e:
                log.error(e, exc_info=True)

                try:
                    os.remove(temp_file_path)
                except OSError:
                    pass
            else:
                # TODO: "" or None for faulty download, which is better?
                # os.path methods return "" in case something does not exist, I prefer this.
                # For now let's keep None
                path[0] = final_file_path or None
            finally:
                done.set()

        log.debug("{} stopped".format(name))

    def updates_worker(self):
        name = threading.current_thread().name
        log.debug("{} started".format(name))

        while True:
            updates = self.updates_queue.get()

            if updates is None:
                break

            try:
                if isinstance(updates, (types.Update, types.UpdatesCombined)):
                    self.fetch_peers(updates.users)
                    self.fetch_peers(updates.chats)

                    for update in updates.updates:
                        channel_id = getattr(
                            getattr(
                                getattr(
                                    update, "message", None
                                ), "to_id", None
                            ), "channel_id", None
                        ) or getattr(update, "channel_id", None)

                        pts = getattr(update, "pts", None)
                        pts_count = getattr(update, "pts_count", None)

                        if isinstance(update, types.UpdateNewChannelMessage):
                            message = update.message

                            if not isinstance(message, types.MessageEmpty):
                                diff = self.send(
                                    functions.updates.GetChannelDifference(
                                        channel=self.resolve_peer(int("-100" + str(channel_id))),
                                        filter=types.ChannelMessagesFilter(
                                            ranges=[types.MessageRange(
                                                min_id=update.message.id,
                                                max_id=update.message.id
                                            )]
                                        ),
                                        pts=pts - pts_count,
                                        limit=pts
                                    )
                                )

                                if not isinstance(diff, types.updates.ChannelDifferenceEmpty):
                                    updates.users += diff.users
                                    updates.chats += diff.chats

                        if channel_id and pts:
                            if channel_id not in self.channels_pts:
                                self.channels_pts[channel_id] = []

                            if pts in self.channels_pts[channel_id]:
                                continue

                            self.channels_pts[channel_id].append(pts)

                            if len(self.channels_pts[channel_id]) > 50:
                                self.channels_pts[channel_id] = self.channels_pts[channel_id][25:]

                        self.dispatcher.updates.put((update, updates.users, updates.chats))
                elif isinstance(updates, (types.UpdateShortMessage, types.UpdateShortChatMessage)):
                    diff = self.send(
                        functions.updates.GetDifference(
                            pts=updates.pts - updates.pts_count,
                            date=updates.date,
                            qts=-1
                        )
                    )

                    if diff.new_messages:
                        self.dispatcher.updates.put((
                            types.UpdateNewMessage(
                                message=diff.new_messages[0],
                                pts=updates.pts,
                                pts_count=updates.pts_count
                            ),
                            diff.users,
                            diff.chats
                        ))
                    else:
                        self.dispatcher.updates.put((diff.other_updates[0], [], []))
                elif isinstance(updates, types.UpdateShort):
                    self.dispatcher.updates.put((updates.update, [], []))
            except Exception as e:
                log.error(e, exc_info=True)

        log.debug("{} stopped".format(name))

    def signal_handler(self, *args):
        self.is_idle = False

    def idle(self, stop_signals: tuple = (SIGINT, SIGTERM, SIGABRT)):
        """Blocks the program execution until one of the signals are received,
        then gently stop the Client by closing the underlying connection.

        Args:
            stop_signals (``tuple``, *optional*):
                Iterable containing signals the signal handler will listen to.
                Defaults to (SIGINT, SIGTERM, SIGABRT).
        """
        for s in stop_signals:
            signal(s, self.signal_handler)

        self.is_idle = True

        while self.is_idle:
            time.sleep(1)

        self.stop()

    def send(self, data: Object):
        """Use this method to send Raw Function queries.

        This method makes possible to manually call every single Telegram API method in a low-level manner.
        Available functions are listed in the :obj:`functions <pyrogram.api.functions>` package and may accept compound
        data types from :obj:`types <pyrogram.api.types>` as well as bare types such as ``int``, ``str``, etc...

        Args:
            data (``Object``):
                The API Scheme function filled with proper arguments.

        Raises:
            :class:`Error <pyrogram.Error>`
        """
        if not self.is_started:
            raise ConnectionError("Client has not been started")

        r = self.session.send(data)

        self.fetch_peers(getattr(r, "users", []))
        self.fetch_peers(getattr(r, "chats", []))

        return r

    def load_config(self):
        parser = ConfigParser()
        parser.read("config.ini")

        if self.api_id and self.api_hash:
            pass
        else:
            if parser.has_section("pyrogram"):
                self.api_id = parser.getint("pyrogram", "api_id")
                self.api_hash = parser.get("pyrogram", "api_hash")
            else:
                raise AttributeError(
                    "No API Key found. "
                    "More info: https://docs.pyrogram.ml/start/ProjectSetup#configuration"
                )

        if self.proxy:
            self.proxy["enabled"] = True
            self.proxy["username"] = self.proxy.get("username", None)
            self.proxy["password"] = self.proxy.get("password", None)
        else:
            self.proxy = {}

            if parser.has_section("proxy"):
                self.proxy["enabled"] = parser.getboolean("proxy", "enabled")
                self.proxy["hostname"] = parser.get("proxy", "hostname")
                self.proxy["port"] = parser.getint("proxy", "port")
                self.proxy["username"] = parser.get("proxy", "username", fallback=None) or None
                self.proxy["password"] = parser.get("proxy", "password", fallback=None) or None

    def load_session(self):
        try:
            with open(os.path.join(self.workdir, "{}.session".format(self.session_name)), encoding="utf-8") as f:
                s = json.load(f)
        except FileNotFoundError:
            self.dc_id = 1
            self.date = 0
            self.auth_key = Auth(self.dc_id, self.test_mode, self.proxy).create()
        else:
            self.dc_id = s["dc_id"]
            self.test_mode = s["test_mode"]
            self.auth_key = base64.b64decode("".join(s["auth_key"]))
            self.user_id = s["user_id"]
            self.date = s.get("date", 0)

            for k, v in s.get("peers_by_id", {}).items():
                self.peers_by_id[int(k)] = utils.get_input_peer(int(k), v)

            for k, v in s.get("peers_by_username", {}).items():
                peer = self.peers_by_id.get(v, None)

                if peer:
                    self.peers_by_username[k] = peer

            for k, v in s.get("peers_by_phone", {}).items():
                peer = self.peers_by_id.get(v, None)

                if peer:
                    self.peers_by_phone[k] = peer

    def save_session(self):
        auth_key = base64.b64encode(self.auth_key).decode()
        auth_key = [auth_key[i: i + 43] for i in range(0, len(auth_key), 43)]

        os.makedirs(self.workdir, exist_ok=True)

        with open(os.path.join(self.workdir, "{}.session".format(self.session_name)), "w", encoding="utf-8") as f:
            json.dump(
                dict(
                    dc_id=self.dc_id,
                    test_mode=self.test_mode,
                    auth_key=auth_key,
                    user_id=self.user_id,
                    date=self.date
                ),
                f,
                indent=4
            )

    def get_dialogs_chunk(self, offset_date):
        while True:
            try:
                r = self.send(
                    functions.messages.GetDialogs(
                        offset_date, 0, types.InputPeerEmpty(),
                        self.DIALOGS_AT_ONCE, True
                    )
                )
            except FloodWait as e:
                log.warning("get_dialogs flood: waiting {} seconds".format(e.x))
                time.sleep(e.x)
            else:
                log.info("Total peers: {}".format(len(self.peers_by_id)))
                return r

    def get_dialogs(self):
        self.send(functions.messages.GetPinnedDialogs())

        dialogs = self.get_dialogs_chunk(0)
        offset_date = utils.get_offset_date(dialogs)

        while len(dialogs.dialogs) == self.DIALOGS_AT_ONCE:
            dialogs = self.get_dialogs_chunk(offset_date)
            offset_date = utils.get_offset_date(dialogs)

        self.get_dialogs_chunk(0)

    def resolve_peer(self, peer_id: int or str):
        """Use this method to get the *InputPeer* of a known *peer_id*.

        It is intended to be used when working with Raw Functions (i.e: a Telegram API method you wish to use which is
        not available yet in the Client class as an easy-to-use method).

        Args:
            peer_id (``int`` | ``str`` | ``Peer``):
                The Peer ID you want to extract the InputPeer from. Can be one of these types: ``int`` (direct ID),
                ``str`` (@username), :obj:`PeerUser <pyrogram.api.types.PeerUser>`,
                :obj:`PeerChat <pyrogram.api.types.PeerChat>`, :obj:`PeerChannel <pyrogram.api.types.PeerChannel>`

        Returns:
            :obj:`InputPeerUser <pyrogram.api.types.InputPeerUser>` or
            :obj:`InputPeerChat <pyrogram.api.types.InputPeerChat>` or
            :obj:`InputPeerChannel <pyrogram.api.types.InputPeerChannel>` depending on the *peer_id*.

        Raises:
            :class:`Error <pyrogram.Error>`
        """
        if type(peer_id) is str:
            if peer_id in ("self", "me"):
                return types.InputPeerSelf()

            match = self.INVITE_LINK_RE.match(peer_id)

            try:
                decoded = base64.b64decode(match.group(1) + "=" * (-len(match.group(1)) % 4), "-_")
                return self.resolve_peer(struct.unpack(">2iq", decoded)[1])
            except (AttributeError, binascii.Error, struct.error):
                pass

            peer_id = re.sub(r"[@+\s]", "", peer_id.lower())

            try:
                int(peer_id)
            except ValueError:
                try:
                    return self.peers_by_username[peer_id]
                except KeyError:
                    self.send(functions.contacts.ResolveUsername(peer_id))
                    return self.peers_by_username[peer_id]
            else:
                try:
                    return self.peers_by_phone[peer_id]
                except KeyError:
                    raise PeerIdInvalid

        if type(peer_id) is not int:
            if isinstance(peer_id, types.PeerUser):
                peer_id = peer_id.user_id
            elif isinstance(peer_id, types.PeerChat):
                peer_id = -peer_id.chat_id
            elif isinstance(peer_id, types.PeerChannel):
                peer_id = int("-100" + str(peer_id.channel_id))

        try:  # User
            return self.peers_by_id[peer_id]
        except KeyError:
            try:  # Chat
                return self.peers_by_id[-peer_id]
            except KeyError:
                try:  # Channel
                    return self.peers_by_id[int("-100" + str(peer_id))]
                except (KeyError, ValueError):
                    raise PeerIdInvalid

    # TODO: Improvements for the new API
    def save_file(self,
                  path: str,
                  file_id: int = None,
                  file_part: int = 0,
                  progress: callable = None,
                  progress_args: tuple = ()):
        part_size = 512 * 1024
        file_size = os.path.getsize(path)
        file_total_parts = int(math.ceil(file_size / part_size))
        is_big = True if file_size > 10 * 1024 * 1024 else False
        is_missing_part = True if file_id is not None else False
        file_id = file_id or self.rnd_id()
        md5_sum = md5() if not is_big and not is_missing_part else None

        session = Session(self.dc_id, self.test_mode, self.proxy, self.auth_key, self.api_id)
        session.start()

        try:
            with open(path, "rb") as f:
                f.seek(part_size * file_part)

                while True:
                    chunk = f.read(part_size)

                    if not chunk:
                        if not is_big:
                            md5_sum = "".join([hex(i)[2:].zfill(2) for i in md5_sum.digest()])
                        break

                    if is_big:
                        rpc = functions.upload.SaveBigFilePart(
                            file_id=file_id,
                            file_part=file_part,
                            file_total_parts=file_total_parts,
                            bytes=chunk
                        )
                    else:
                        rpc = functions.upload.SaveFilePart(
                            file_id=file_id,
                            file_part=file_part,
                            bytes=chunk
                        )

                    assert self.send(rpc), "Couldn't upload file"

                    if is_missing_part:
                        return

                    if not is_big:
                        md5_sum.update(chunk)

                    file_part += 1

                    if progress:
                        progress(self, min(file_part * part_size, file_size), file_size, *progress_args)
        except Exception as e:
            log.error(e, exc_info=True)
        else:
            if is_big:
                return types.InputFileBig(
                    id=file_id,
                    parts=file_total_parts,
                    name=os.path.basename(path),

                )
            else:
                return types.InputFile(
                    id=file_id,
                    parts=file_total_parts,
                    name=os.path.basename(path),
                    md5_checksum=md5_sum
                )
        finally:
            session.stop()

    # TODO: Improvements for the new API
    def get_file(self,
                 dc_id: int,
                 id: int = None,
                 access_hash: int = None,
                 volume_id: int = None,
                 local_id: int = None,
                 secret: int = None,
                 version: int = 0,
                 size: int = None,
                 progress: callable = None,
                 progress_args: tuple = None) -> str:
        with self.media_sessions_lock:
            session = self.media_sessions.get(dc_id, None)

            if session is None:
                if dc_id != self.dc_id:
                    exported_auth = self.send(
                        functions.auth.ExportAuthorization(
                            dc_id=dc_id
                        )
                    )

                    session = Session(
                        dc_id,
                        self.test_mode,
                        self.proxy,
                        Auth(dc_id, self.test_mode, self.proxy).create(),
                        self.api_id
                    )

                    session.start()

                    self.media_sessions[dc_id] = session

                    session.send(
                        functions.auth.ImportAuthorization(
                            id=exported_auth.id,
                            bytes=exported_auth.bytes
                        )
                    )
                else:
                    session = Session(
                        dc_id,
                        self.test_mode,
                        self.proxy,
                        self.auth_key,
                        self.api_id
                    )

                    session.start()

                    self.media_sessions[dc_id] = session

        if volume_id:  # Photos are accessed by volume_id, local_id, secret
            location = types.InputFileLocation(
                volume_id=volume_id,
                local_id=local_id,
                secret=secret
            )
        else:  # Any other file can be more easily accessed by id and access_hash
            location = types.InputDocumentFileLocation(
                id=id,
                access_hash=access_hash,
                version=version
            )

        limit = 1024 * 1024
        offset = 0
        file_name = ""

        try:
            r = session.send(
                functions.upload.GetFile(
                    location=location,
                    offset=offset,
                    limit=limit
                )
            )

            if isinstance(r, types.upload.File):
                with tempfile.NamedTemporaryFile("wb", delete=False) as f:
                    file_name = f.name

                    while True:
                        chunk = r.bytes

                        if not chunk:
                            break

                        f.write(chunk)
                        f.flush()
                        os.fsync(f.fileno())

                        offset += limit

                        if progress:
                            progress(self, min(offset, size), size, *progress_args)

                        r = session.send(
                            functions.upload.GetFile(
                                location=location,
                                offset=offset,
                                limit=limit
                            )
                        )

            elif isinstance(r, types.upload.FileCdnRedirect):
                with self.media_sessions_lock:
                    cdn_session = self.media_sessions.get(r.dc_id, None)

                    if cdn_session is None:
                        cdn_session = Session(
                            r.dc_id,
                            self.test_mode,
                            self.proxy,
                            Auth(r.dc_id, self.test_mode, self.proxy).create(),
                            self.api_id,
                            is_cdn=True
                        )

                        cdn_session.start()

                        self.media_sessions[r.dc_id] = cdn_session

                try:
                    with tempfile.NamedTemporaryFile("wb", delete=False) as f:
                        file_name = f.name

                        while True:
                            r2 = cdn_session.send(
                                functions.upload.GetCdnFile(
                                    file_token=r.file_token,
                                    offset=offset,
                                    limit=limit
                                )
                            )

                            if isinstance(r2, types.upload.CdnFileReuploadNeeded):
                                try:
                                    session.send(
                                        functions.upload.ReuploadCdnFile(
                                            file_token=r.file_token,
                                            request_token=r2.request_token
                                        )
                                    )
                                except VolumeLocNotFound:
                                    break
                                else:
                                    continue

                            chunk = r2.bytes

                            # https://core.telegram.org/cdn#decrypting-files
                            decrypted_chunk = AES.ctr_decrypt(
                                chunk,
                                r.encryption_key,
                                r.encryption_iv,
                                offset
                            )

                            hashes = session.send(
                                functions.upload.GetCdnFileHashes(
                                    r.file_token,
                                    offset
                                )
                            )

                            # https://core.telegram.org/cdn#verifying-files
                            for i, h in enumerate(hashes):
                                cdn_chunk = decrypted_chunk[h.limit * i: h.limit * (i + 1)]
                                assert h.hash == sha256(cdn_chunk).digest(), "Invalid CDN hash part {}".format(i)

                            f.write(decrypted_chunk)
                            f.flush()
                            os.fsync(f.fileno())

                            offset += limit

                            if progress:
                                progress(self, min(offset, size), size, *progress_args)

                            if len(chunk) < limit:
                                break
                except Exception as e:
                    raise e
                finally:
                    pass  # Don't stop sessions, they are now cached and kept online
                    # cdn_session.stop()  TODO: Remove this branch
        except Exception as e:
            log.error(e, exc_info=True)

            try:
                os.remove(file_name)
            except OSError:
                pass

            return ""
        else:
            return file_name
        finally:
            pass  # Don't stop sessions, they are now cached and kept online
            # session.stop() TODO: Remove this branch
<<<<<<< HEAD

    def join_chat(self, chat_id: str):
        """Use this method to join a group chat or channel.

        Args:
            chat_id (``str``):
                Unique identifier for the target chat in form of *t.me/joinchat/* links or username of the target
                channel/supergroup (in the format @username).

        Raises:
            :class:`Error <pyrogram.Error>`
        """
        match = self.INVITE_LINK_RE.match(chat_id)

        if match:
            return self.send(
                functions.messages.ImportChatInvite(
                    hash=match.group(1)
                )
            )
        else:
            resolved_peer = self.send(
                functions.contacts.ResolveUsername(
                    username=chat_id.lower().strip("@")
                )
            )

            channel = types.InputPeerChannel(
                channel_id=resolved_peer.chats[0].id,
                access_hash=resolved_peer.chats[0].access_hash
            )

            return self.send(
                functions.channels.JoinChannel(
                    channel=channel
                )
            )

    def leave_chat(self, chat_id: int or str, delete: bool = False):
        """Use this method to leave a group chat or channel.

        Args:
            chat_id (``int`` | ``str``):
                Unique identifier for the target chat or username of the target channel/supergroup
                (in the format @username).

            delete (``bool``, *optional*):
                Deletes the group chat dialog after leaving (for simple group chats, not supergroups).

        Raises:
            :class:`Error <pyrogram.Error>`
        """
        peer = self.resolve_peer(chat_id)

        if isinstance(peer, types.InputPeerChannel):
            return self.send(
                functions.channels.LeaveChannel(
                    channel=self.resolve_peer(chat_id)
                )
            )
        elif isinstance(peer, types.InputPeerChat):
            r = self.send(
                functions.messages.DeleteChatUser(
                    chat_id=peer.chat_id,
                    user_id=types.InputPeerSelf()
                )
            )

            if delete:
                self.send(
                    functions.messages.DeleteHistory(
                        peer=peer,
                        max_id=0
                    )
                )

            return r

    def export_chat_invite_link(self, chat_id: int or str, new: bool = False):
        """Use this method to export an invite link to a supergroup or a channel.

        The user must be an administrator in the chat for this to work and must have the appropriate admin rights.

        Args:
            chat_id (``int`` | ``str``):
                Unique identifier for the target chat or username of the target channel/supergroup
                (in the format @username).

            new (``bool``):
                The previous link will be deactivated and a new link will be generated.
                This is also used to create the invite link in case it doesn't exist yet.

        Returns:
            On success, the exported invite link as string is returned.

        Raises:
            :class:`Error <pyrogram.Error>`

        Note:
            If the returned link is a new one it may take a while for it to be activated.
        """
        peer = self.resolve_peer(chat_id)

        if isinstance(peer, types.InputPeerChat):
            if new:
                return self.send(
                    functions.messages.ExportChatInvite(
                        chat_id=peer.chat_id
                    )
                ).link
            else:
                chat_full = self.send(
                    functions.messages.GetFullChat(
                        chat_id=peer.chat_id
                    )
                ).full_chat  # type: types.ChatFull

                if isinstance(chat_full.exported_invite, types.ChatInviteExported):
                    return chat_full.exported_invite.link
                else:
                    raise ChatAdminRequired
        elif isinstance(peer, types.InputPeerChannel):
            if new:
                return self.send(
                    functions.channels.ExportInvite(
                        channel=peer
                    )
                ).link
            else:
                channel_full = self.send(
                    functions.channels.GetFullChannel(
                        channel=peer
                    )
                ).full_chat  # type: types.ChannelFull

                if isinstance(channel_full.exported_invite, types.ChatInviteExported):
                    return channel_full.exported_invite.link
                else:
                    raise ChatAdminRequired

    def enable_cloud_password(self, password: str, hint: str = "", email: str = ""):
        """Use this method to enable the Two-Step Verification security feature (Cloud Password) on your account.

        This password will be asked when you log in on a new device in addition to the SMS code.

        Args:
            password (``str``):
                Your password.

            hint (``str``, *optional*):
                A password hint.

            email (``str``, *optional*):
                Recovery e-mail.

        Returns:
            True on success, False otherwise.

        Raises:
            :class:`Error <pyrogram.Error>`
        """
        r = self.send(functions.account.GetPassword())

        if isinstance(r, types.account.NoPassword):
            salt = r.new_salt + os.urandom(8)
            password_hash = sha256(salt + password.encode() + salt).digest()

            return self.send(
                functions.account.UpdatePasswordSettings(
                    current_password_hash=salt,
                    new_settings=types.account.PasswordInputSettings(
                        new_salt=salt,
                        new_password_hash=password_hash,
                        hint=hint,
                        email=email
                    )
                )
            )
        else:
            return False

    def change_cloud_password(self, current_password: str, new_password: str, new_hint: str = ""):
        """Use this method to change your Two-Step Verification password (Cloud Password) with a new one.

        Args:
            current_password (``str``):
                Your current password.

            new_password (``str``):
                Your new password.

            new_hint (``str``, *optional*):
                A new password hint.

        Returns:
            True on success, False otherwise.

        Raises:
            :class:`Error <pyrogram.Error>`
        """
        r = self.send(functions.account.GetPassword())

        if isinstance(r, types.account.Password):
            current_password_hash = sha256(r.current_salt + current_password.encode() + r.current_salt).digest()

            new_salt = r.new_salt + os.urandom(8)
            new_password_hash = sha256(new_salt + new_password.encode() + new_salt).digest()

            return self.send(
                functions.account.UpdatePasswordSettings(
                    current_password_hash=current_password_hash,
                    new_settings=types.account.PasswordInputSettings(
                        new_salt=new_salt,
                        new_password_hash=new_password_hash,
                        hint=new_hint
                    )
                )
            )
        else:
            return False

    def remove_cloud_password(self, password: str):
        """Use this method to turn off the Two-Step Verification security feature (Cloud Password) on your account.

        Args:
            password (``str``):
                Your current password.

        Returns:
            True on success, False otherwise.

        Raises:
            :class:`Error <pyrogram.Error>`
        """
        r = self.send(functions.account.GetPassword())

        if isinstance(r, types.account.Password):
            password_hash = sha256(r.current_salt + password.encode() + r.current_salt).digest()

            return self.send(
                functions.account.UpdatePasswordSettings(
                    current_password_hash=password_hash,
                    new_settings=types.account.PasswordInputSettings(
                        new_salt=b"",
                        new_password_hash=b"",
                        hint=""
                    )
                )
            )
        else:
            return False

    def download_media(self,
                       message: pyrogram_types.Message or str,
                       file_name: str = "",
                       block: bool = True,
                       progress: callable = None,
                       progress_args: tuple = None):
        """Use this method to download the media from a Message.

        Args:
            message (:obj:`Message <pyrogram.Message>` | ``str``):
                Pass a Message containing the media, the media itself (message.audio, message.video, ...) or
                the file id as string.

            file_name (``str``, *optional*):
                A custom *file_name* to be used instead of the one provided by Telegram.
                By default, all files are downloaded in the *downloads* folder in your working directory.
                You can also specify a path for downloading files in a custom location: paths that end with "/"
                are considered directories. All non-existent folders will be created automatically.

            block (``bool``, *optional*):
                Blocks the code execution until the file has been downloaded.
                Defaults to True.

            progress (``callable``):
                Pass a callback function to view the download progress.
                The function must take *(client, current, total, \*args)* as positional arguments (look at the section
                below for a detailed description).

            progress_args (``tuple``):
                Extra custom arguments for the progress callback function. Useful, for example, if you want to pass
                a chat_id and a message_id in order to edit a message with the updated progress.

        Other Parameters:
            client (:obj:`Client <pyrogram.Client>`):
                The Client itself, useful when you want to call other API methods inside the callback function.

            current (``int``):
                The amount of bytes downloaded so far.

            total (``int``):
                The size of the file.

            *args (``tuple``):
                Extra custom arguments as defined in the *progress_args* parameter.
                You can either keep *\*args* or add every single extra argument in your function signature.

        Returns:
            On success, the absolute path of the downloaded file as string is returned, None otherwise.

        Raises:
            :class:`Error <pyrogram.Error>`
        """
        if isinstance(message, pyrogram_types.Message):
            if message.photo:
                media = message.photo[-1]
            elif message.audio:
                media = message.audio
            elif message.document:
                media = message.document
            elif message.video:
                media = message.video
            elif message.voice:
                media = message.voice
            elif message.video_note:
                media = message.video_note
            elif message.sticker:
                media = message.sticker
            else:
                return
        elif isinstance(message, (
                pyrogram_types.PhotoSize,
                pyrogram_types.Audio,
                pyrogram_types.Document,
                pyrogram_types.Video,
                pyrogram_types.Voice,
                pyrogram_types.VideoNote,
                pyrogram_types.Sticker
        )):
            media = message
        elif isinstance(message, str):
            media = pyrogram_types.Document(
                file_id=message,
                file_size=0,
                mime_type=""
            )
        else:
            return

        done = Event()
        path = [None]

        self.download_queue.put((media, file_name, done, progress, progress_args, path))

        if block:
            done.wait()

        return path[0]

    def add_contacts(self, contacts: list):
        """Use this method to add contacts to your Telegram address book.

        Args:
            contacts (``list``):
                A list of :obj:`InputPhoneContact <pyrogram.InputPhoneContact>`

        Returns:
            On success, the added contacts are returned.

        Raises:
            :class:`Error <pyrogram.Error>`
        """
        imported_contacts = self.send(
            functions.contacts.ImportContacts(
                contacts=contacts
            )
        )

        return imported_contacts

    def delete_contacts(self, ids: list):
        """Use this method to delete contacts from your Telegram address book

        Args:
            ids (``list``):
                A list of unique identifiers for the target users.
                Can be an ID (int), a username (string) or phone number (string).

        Returns:
            True on success.

        Raises:
            :class:`Error <pyrogram.Error>`
        """
        contacts = []

        for i in ids:
            try:
                input_user = self.resolve_peer(i)
            except PeerIdInvalid:
                continue
            else:
                if isinstance(input_user, types.InputPeerUser):
                    contacts.append(input_user)

        return self.send(
            functions.contacts.DeleteContacts(
                id=contacts
            )
        )

    def get_contacts(self, _hash: int = 0):
        while True:
            try:
                contacts = self.send(functions.contacts.GetContacts(_hash))
            except FloodWait as e:
                log.warning("get_contacts flood: waiting {} seconds".format(e.x))
                time.sleep(e.x)
                continue
            else:
                if isinstance(contacts, types.contacts.Contacts):
                    log.info("Total contacts: {}".format(len(self.peers_by_phone)))

                return contacts

    def get_inline_bot_results(self,
                               bot: int or str,
                               query: str,
                               offset: str = "",
                               location: tuple = None):
        """Use this method to get bot results via inline queries.
        You can then send a result using :obj:`send_inline_bot_result <pyrogram.Client.send_inline_bot_result>`

        Args:
            bot (``int`` | ``str``):
                Unique identifier of the inline bot you want to get results from. You can specify
                a @username (str) or a bot ID (int).

            query (``str``):
                Text of the query (up to 512 characters).

            offset (``str``):
                Offset of the results to be returned.

            location (``tuple``, *optional*):
                Your location in tuple format (latitude, longitude), e.g.: (51.500729, -0.124583).
                Useful for location-based results only.

        Returns:
            On Success, :obj:`BotResults <pyrogram.api.types.messages.BotResults>` is returned.

        Raises:
            :class:`Error <pyrogram.Error>`
        """
        # TODO: Split location parameter into lat and long

        try:
            return self.send(
                functions.messages.GetInlineBotResults(
                    bot=self.resolve_peer(bot),
                    peer=types.InputPeerSelf(),
                    query=query,
                    offset=offset,
                    geo_point=types.InputGeoPoint(
                        lat=location[0],
                        long=location[1]
                    ) if location else None
                )
            )
        except UnknownError as e:
            # TODO: Add this -503 Timeout error into the Error DB
            if e.x.error_code == -503 and e.x.error_message == "Timeout":
                raise TimeoutError("The inline bot didn't answer in time") from None
            else:
                raise e

    def send_inline_bot_result(self,
                               chat_id: int or str,
                               query_id: int,
                               result_id: str,
                               disable_notification: bool = None,
                               reply_to_message_id: int = None):
        """Use this method to send an inline bot result.
        Bot results can be retrieved using :obj:`get_inline_bot_results <pyrogram.Client.get_inline_bot_results>`

        Args:
            chat_id (``int`` | ``str``):
                Unique identifier (int) or username (str) of the target chat.
                For your personal cloud (Saved Messages) you can simply use "me" or "self".
                For a contact that exists in your Telegram address book you can use his phone number (str).
                For a private channel/supergroup you can use its *t.me/joinchat/* link.

            query_id (``int``):
                Unique identifier for the answered query.

            result_id (``str``):
                Unique identifier for the result that was chosen.

            disable_notification (``bool``, *optional*):
                Sends the message silently.
                Users will receive a notification with no sound.

            reply_to_message_id (``bool``, *optional*):
                If the message is a reply, ID of the original message.

        Returns:
            On success, the sent Message is returned.

        Raises:
            :class:`Error <pyrogram.Error>`
        """
        return self.send(
            functions.messages.SendInlineBotResult(
                peer=self.resolve_peer(chat_id),
                query_id=query_id,
                id=result_id,
                random_id=self.rnd_id(),
                silent=disable_notification or None,
                reply_to_msg_id=reply_to_message_id
            )
        )

    def get_users(self, user_ids):
        """Use this method to get information about a user.
        You can retrieve up to 200 users at once.

        Args:
            user_ids (``iterable``):
                A list of User identifiers (id or username) or a single user id/username.
                For a contact that exists in your Telegram address book you can use his phone number (str).
                Iterators and Generators are also accepted.

        Returns:
            On success and in case *user_ids* was a list, the returned value will be a list of the requested
            :obj:`Users <User>` even if a list contains just one element, otherwise if
            *user_ids* was an integer, the single requested :obj:`User` is returned.

        Raises:
            :class:`Error <pyrogram.Error>`
        """
        is_iterable = not isinstance(user_ids, (int, str))
        user_ids = list(user_ids) if is_iterable else [user_ids]
        user_ids = [self.resolve_peer(i) for i in user_ids]

        r = self.send(
            functions.users.GetUsers(
                id=user_ids
            )
        )

        users = []

        for i in r:
            users.append(utils.parse_user(i))

        return users if is_iterable else users[0]

    def get_messages(self,
                     chat_id: int or str,
                     message_ids,
                     replies: int = 1):
        """Use this method to get messages that belong to a specific chat.
        You can retrieve up to 200 messages at once.

        Args:
            chat_id (``int`` | ``str``):
                Unique identifier (int) or username (str) of the target chat.
                For your personal cloud (Saved Messages) you can simply use "me" or "self".
                For a contact that exists in your Telegram address book you can use his phone number (str).
                For a private channel/supergroup you can use its *t.me/joinchat/* link.

            message_ids (``iterable``):
                A list of Message identifiers in the chat specified in *chat_id* or a single message id, as integer.
                Iterators and Generators are also accepted.

            replies (``int``, *optional*):
                The number of replies to get for each message. Defaults to 1.

        Returns:
            On success and in case *message_ids* was a list, the returned value will be a list of the requested
            :obj:`Messages <pyrogram.Message>` even if a list contains just one element, otherwise if
            *message_ids* was an integer, the single requested :obj:`Message <pyrogram.Message>`
            is returned.

        Raises:
            :class:`Error <pyrogram.Error>`
        """
        peer = self.resolve_peer(chat_id)
        is_iterable = not isinstance(message_ids, int)
        message_ids = list(message_ids) if is_iterable else [message_ids]
        message_ids = [types.InputMessageID(i) for i in message_ids]

        if isinstance(peer, types.InputPeerChannel):
            rpc = functions.channels.GetMessages(
                channel=peer,
                id=message_ids
            )
        else:
            rpc = functions.messages.GetMessages(
                id=message_ids
            )

        r = self.send(rpc)

        users = {i.id: i for i in r.users}
        chats = {i.id: i for i in r.chats}

        messages = []

        for i in r.messages:
            if isinstance(i, types.Message):
                messages.append(
                    utils.parse_message(
                        self, i, users, chats,
                        replies=replies
                    )
                )
            elif isinstance(i, types.MessageService):
                messages.append(
                    utils.parse_message_service(
                        self, i, users, chats
                    )
                )
            else:
                messages.append(
                    utils.parse_message_empty(
                        self, i
                    )
                )

        return messages if is_iterable else messages[0]

    def answer_callback_query(self,
                              callback_query_id: str,
                              text: str = None,
                              show_alert: bool = None,
                              url: str = None,
                              cache_time: int = 0):
        """Use this method to send answers to callback queries sent from inline keyboards.
        The answer will be displayed to the user as a notification at the top of the chat screen or as an alert.

        Args:
            callback_query_id (``str``):
                Unique identifier for the query to be answered.

            text (``str``):
                Text of the notification. If not specified, nothing will be shown to the user, 0-200 characters.

            show_alert (``bool``):
                If true, an alert will be shown by the client instead of a notification at the top of the chat screen.
                Defaults to False.

            url (``str``):
                URL that will be opened by the user's client.
                If you have created a Game and accepted the conditions via @Botfather, specify the URL that opens your
                game – note that this will only work if the query comes from a callback_game button.
                Otherwise, you may use links like t.me/your_bot?start=XXXX that open your bot with a parameter.

            cache_time (``int``):
                The maximum amount of time in seconds that the result of the callback query may be cached client-side.
                Telegram apps will support caching starting in version 3.14. Defaults to 0.
        """
        return self.send(
            functions.messages.SetBotCallbackAnswer(
                query_id=int(callback_query_id),
                cache_time=cache_time,
                alert=show_alert or None,
                message=text,
                url=url
            )
        )

    def get_chat(self, chat_id: int or str):
        # TODO: Add docstrings
        peer = self.resolve_peer(chat_id)

        if isinstance(peer, types.InputPeerChannel):
            r = self.send(functions.channels.GetFullChannel(peer))
        elif isinstance(peer, (types.InputPeerUser, types.InputPeerSelf)):
            r = self.send(functions.users.GetFullUser(peer))
        else:
            r = self.send(functions.messages.GetFullChat(peer.chat_id))

        return utils.parse_chat_full(self, r)

    def get_history(self,
                    chat_id: int or str,
                    offset: int,
                    limit: int,
                    offset_id: int = 0,
                    offset_date: int = 0,
                    max_id: int = 0,
                    min_id: int = 0):
        # TODO: Documentation

        r = self.send(
            functions.messages.GetHistory(
                peer=self.resolve_peer(chat_id),
                offset_id=offset_id,
                offset_date=offset_date,
                add_offset=offset,
                limit=limit,
                max_id=max_id,
                min_id=min_id,
                hash=0
            )
        )

        users = {i.id: i for i in r.users}
        chats = {i.id: i for i in r.chats}

        messages = []

        for i in r.messages:
            if isinstance(i, types.Message):
                messages.append(
                    utils.parse_message(
                        self, i, users, chats
                    )
                )
            elif isinstance(i, types.MessageService):
                messages.append(
                    utils.parse_message_service(
                        self, i, users, chats
                    )
                )
            else:
                messages.append(
                    utils.parse_message_empty(
                        self, i
                    )
                )

        return messages
=======
>>>>>>> 14f23d38
<|MERGE_RESOLUTION|>--- conflicted
+++ resolved
@@ -1258,731 +1258,3 @@
         finally:
             pass  # Don't stop sessions, they are now cached and kept online
             # session.stop() TODO: Remove this branch
-<<<<<<< HEAD
-
-    def join_chat(self, chat_id: str):
-        """Use this method to join a group chat or channel.
-
-        Args:
-            chat_id (``str``):
-                Unique identifier for the target chat in form of *t.me/joinchat/* links or username of the target
-                channel/supergroup (in the format @username).
-
-        Raises:
-            :class:`Error <pyrogram.Error>`
-        """
-        match = self.INVITE_LINK_RE.match(chat_id)
-
-        if match:
-            return self.send(
-                functions.messages.ImportChatInvite(
-                    hash=match.group(1)
-                )
-            )
-        else:
-            resolved_peer = self.send(
-                functions.contacts.ResolveUsername(
-                    username=chat_id.lower().strip("@")
-                )
-            )
-
-            channel = types.InputPeerChannel(
-                channel_id=resolved_peer.chats[0].id,
-                access_hash=resolved_peer.chats[0].access_hash
-            )
-
-            return self.send(
-                functions.channels.JoinChannel(
-                    channel=channel
-                )
-            )
-
-    def leave_chat(self, chat_id: int or str, delete: bool = False):
-        """Use this method to leave a group chat or channel.
-
-        Args:
-            chat_id (``int`` | ``str``):
-                Unique identifier for the target chat or username of the target channel/supergroup
-                (in the format @username).
-
-            delete (``bool``, *optional*):
-                Deletes the group chat dialog after leaving (for simple group chats, not supergroups).
-
-        Raises:
-            :class:`Error <pyrogram.Error>`
-        """
-        peer = self.resolve_peer(chat_id)
-
-        if isinstance(peer, types.InputPeerChannel):
-            return self.send(
-                functions.channels.LeaveChannel(
-                    channel=self.resolve_peer(chat_id)
-                )
-            )
-        elif isinstance(peer, types.InputPeerChat):
-            r = self.send(
-                functions.messages.DeleteChatUser(
-                    chat_id=peer.chat_id,
-                    user_id=types.InputPeerSelf()
-                )
-            )
-
-            if delete:
-                self.send(
-                    functions.messages.DeleteHistory(
-                        peer=peer,
-                        max_id=0
-                    )
-                )
-
-            return r
-
-    def export_chat_invite_link(self, chat_id: int or str, new: bool = False):
-        """Use this method to export an invite link to a supergroup or a channel.
-
-        The user must be an administrator in the chat for this to work and must have the appropriate admin rights.
-
-        Args:
-            chat_id (``int`` | ``str``):
-                Unique identifier for the target chat or username of the target channel/supergroup
-                (in the format @username).
-
-            new (``bool``):
-                The previous link will be deactivated and a new link will be generated.
-                This is also used to create the invite link in case it doesn't exist yet.
-
-        Returns:
-            On success, the exported invite link as string is returned.
-
-        Raises:
-            :class:`Error <pyrogram.Error>`
-
-        Note:
-            If the returned link is a new one it may take a while for it to be activated.
-        """
-        peer = self.resolve_peer(chat_id)
-
-        if isinstance(peer, types.InputPeerChat):
-            if new:
-                return self.send(
-                    functions.messages.ExportChatInvite(
-                        chat_id=peer.chat_id
-                    )
-                ).link
-            else:
-                chat_full = self.send(
-                    functions.messages.GetFullChat(
-                        chat_id=peer.chat_id
-                    )
-                ).full_chat  # type: types.ChatFull
-
-                if isinstance(chat_full.exported_invite, types.ChatInviteExported):
-                    return chat_full.exported_invite.link
-                else:
-                    raise ChatAdminRequired
-        elif isinstance(peer, types.InputPeerChannel):
-            if new:
-                return self.send(
-                    functions.channels.ExportInvite(
-                        channel=peer
-                    )
-                ).link
-            else:
-                channel_full = self.send(
-                    functions.channels.GetFullChannel(
-                        channel=peer
-                    )
-                ).full_chat  # type: types.ChannelFull
-
-                if isinstance(channel_full.exported_invite, types.ChatInviteExported):
-                    return channel_full.exported_invite.link
-                else:
-                    raise ChatAdminRequired
-
-    def enable_cloud_password(self, password: str, hint: str = "", email: str = ""):
-        """Use this method to enable the Two-Step Verification security feature (Cloud Password) on your account.
-
-        This password will be asked when you log in on a new device in addition to the SMS code.
-
-        Args:
-            password (``str``):
-                Your password.
-
-            hint (``str``, *optional*):
-                A password hint.
-
-            email (``str``, *optional*):
-                Recovery e-mail.
-
-        Returns:
-            True on success, False otherwise.
-
-        Raises:
-            :class:`Error <pyrogram.Error>`
-        """
-        r = self.send(functions.account.GetPassword())
-
-        if isinstance(r, types.account.NoPassword):
-            salt = r.new_salt + os.urandom(8)
-            password_hash = sha256(salt + password.encode() + salt).digest()
-
-            return self.send(
-                functions.account.UpdatePasswordSettings(
-                    current_password_hash=salt,
-                    new_settings=types.account.PasswordInputSettings(
-                        new_salt=salt,
-                        new_password_hash=password_hash,
-                        hint=hint,
-                        email=email
-                    )
-                )
-            )
-        else:
-            return False
-
-    def change_cloud_password(self, current_password: str, new_password: str, new_hint: str = ""):
-        """Use this method to change your Two-Step Verification password (Cloud Password) with a new one.
-
-        Args:
-            current_password (``str``):
-                Your current password.
-
-            new_password (``str``):
-                Your new password.
-
-            new_hint (``str``, *optional*):
-                A new password hint.
-
-        Returns:
-            True on success, False otherwise.
-
-        Raises:
-            :class:`Error <pyrogram.Error>`
-        """
-        r = self.send(functions.account.GetPassword())
-
-        if isinstance(r, types.account.Password):
-            current_password_hash = sha256(r.current_salt + current_password.encode() + r.current_salt).digest()
-
-            new_salt = r.new_salt + os.urandom(8)
-            new_password_hash = sha256(new_salt + new_password.encode() + new_salt).digest()
-
-            return self.send(
-                functions.account.UpdatePasswordSettings(
-                    current_password_hash=current_password_hash,
-                    new_settings=types.account.PasswordInputSettings(
-                        new_salt=new_salt,
-                        new_password_hash=new_password_hash,
-                        hint=new_hint
-                    )
-                )
-            )
-        else:
-            return False
-
-    def remove_cloud_password(self, password: str):
-        """Use this method to turn off the Two-Step Verification security feature (Cloud Password) on your account.
-
-        Args:
-            password (``str``):
-                Your current password.
-
-        Returns:
-            True on success, False otherwise.
-
-        Raises:
-            :class:`Error <pyrogram.Error>`
-        """
-        r = self.send(functions.account.GetPassword())
-
-        if isinstance(r, types.account.Password):
-            password_hash = sha256(r.current_salt + password.encode() + r.current_salt).digest()
-
-            return self.send(
-                functions.account.UpdatePasswordSettings(
-                    current_password_hash=password_hash,
-                    new_settings=types.account.PasswordInputSettings(
-                        new_salt=b"",
-                        new_password_hash=b"",
-                        hint=""
-                    )
-                )
-            )
-        else:
-            return False
-
-    def download_media(self,
-                       message: pyrogram_types.Message or str,
-                       file_name: str = "",
-                       block: bool = True,
-                       progress: callable = None,
-                       progress_args: tuple = None):
-        """Use this method to download the media from a Message.
-
-        Args:
-            message (:obj:`Message <pyrogram.Message>` | ``str``):
-                Pass a Message containing the media, the media itself (message.audio, message.video, ...) or
-                the file id as string.
-
-            file_name (``str``, *optional*):
-                A custom *file_name* to be used instead of the one provided by Telegram.
-                By default, all files are downloaded in the *downloads* folder in your working directory.
-                You can also specify a path for downloading files in a custom location: paths that end with "/"
-                are considered directories. All non-existent folders will be created automatically.
-
-            block (``bool``, *optional*):
-                Blocks the code execution until the file has been downloaded.
-                Defaults to True.
-
-            progress (``callable``):
-                Pass a callback function to view the download progress.
-                The function must take *(client, current, total, \*args)* as positional arguments (look at the section
-                below for a detailed description).
-
-            progress_args (``tuple``):
-                Extra custom arguments for the progress callback function. Useful, for example, if you want to pass
-                a chat_id and a message_id in order to edit a message with the updated progress.
-
-        Other Parameters:
-            client (:obj:`Client <pyrogram.Client>`):
-                The Client itself, useful when you want to call other API methods inside the callback function.
-
-            current (``int``):
-                The amount of bytes downloaded so far.
-
-            total (``int``):
-                The size of the file.
-
-            *args (``tuple``):
-                Extra custom arguments as defined in the *progress_args* parameter.
-                You can either keep *\*args* or add every single extra argument in your function signature.
-
-        Returns:
-            On success, the absolute path of the downloaded file as string is returned, None otherwise.
-
-        Raises:
-            :class:`Error <pyrogram.Error>`
-        """
-        if isinstance(message, pyrogram_types.Message):
-            if message.photo:
-                media = message.photo[-1]
-            elif message.audio:
-                media = message.audio
-            elif message.document:
-                media = message.document
-            elif message.video:
-                media = message.video
-            elif message.voice:
-                media = message.voice
-            elif message.video_note:
-                media = message.video_note
-            elif message.sticker:
-                media = message.sticker
-            else:
-                return
-        elif isinstance(message, (
-                pyrogram_types.PhotoSize,
-                pyrogram_types.Audio,
-                pyrogram_types.Document,
-                pyrogram_types.Video,
-                pyrogram_types.Voice,
-                pyrogram_types.VideoNote,
-                pyrogram_types.Sticker
-        )):
-            media = message
-        elif isinstance(message, str):
-            media = pyrogram_types.Document(
-                file_id=message,
-                file_size=0,
-                mime_type=""
-            )
-        else:
-            return
-
-        done = Event()
-        path = [None]
-
-        self.download_queue.put((media, file_name, done, progress, progress_args, path))
-
-        if block:
-            done.wait()
-
-        return path[0]
-
-    def add_contacts(self, contacts: list):
-        """Use this method to add contacts to your Telegram address book.
-
-        Args:
-            contacts (``list``):
-                A list of :obj:`InputPhoneContact <pyrogram.InputPhoneContact>`
-
-        Returns:
-            On success, the added contacts are returned.
-
-        Raises:
-            :class:`Error <pyrogram.Error>`
-        """
-        imported_contacts = self.send(
-            functions.contacts.ImportContacts(
-                contacts=contacts
-            )
-        )
-
-        return imported_contacts
-
-    def delete_contacts(self, ids: list):
-        """Use this method to delete contacts from your Telegram address book
-
-        Args:
-            ids (``list``):
-                A list of unique identifiers for the target users.
-                Can be an ID (int), a username (string) or phone number (string).
-
-        Returns:
-            True on success.
-
-        Raises:
-            :class:`Error <pyrogram.Error>`
-        """
-        contacts = []
-
-        for i in ids:
-            try:
-                input_user = self.resolve_peer(i)
-            except PeerIdInvalid:
-                continue
-            else:
-                if isinstance(input_user, types.InputPeerUser):
-                    contacts.append(input_user)
-
-        return self.send(
-            functions.contacts.DeleteContacts(
-                id=contacts
-            )
-        )
-
-    def get_contacts(self, _hash: int = 0):
-        while True:
-            try:
-                contacts = self.send(functions.contacts.GetContacts(_hash))
-            except FloodWait as e:
-                log.warning("get_contacts flood: waiting {} seconds".format(e.x))
-                time.sleep(e.x)
-                continue
-            else:
-                if isinstance(contacts, types.contacts.Contacts):
-                    log.info("Total contacts: {}".format(len(self.peers_by_phone)))
-
-                return contacts
-
-    def get_inline_bot_results(self,
-                               bot: int or str,
-                               query: str,
-                               offset: str = "",
-                               location: tuple = None):
-        """Use this method to get bot results via inline queries.
-        You can then send a result using :obj:`send_inline_bot_result <pyrogram.Client.send_inline_bot_result>`
-
-        Args:
-            bot (``int`` | ``str``):
-                Unique identifier of the inline bot you want to get results from. You can specify
-                a @username (str) or a bot ID (int).
-
-            query (``str``):
-                Text of the query (up to 512 characters).
-
-            offset (``str``):
-                Offset of the results to be returned.
-
-            location (``tuple``, *optional*):
-                Your location in tuple format (latitude, longitude), e.g.: (51.500729, -0.124583).
-                Useful for location-based results only.
-
-        Returns:
-            On Success, :obj:`BotResults <pyrogram.api.types.messages.BotResults>` is returned.
-
-        Raises:
-            :class:`Error <pyrogram.Error>`
-        """
-        # TODO: Split location parameter into lat and long
-
-        try:
-            return self.send(
-                functions.messages.GetInlineBotResults(
-                    bot=self.resolve_peer(bot),
-                    peer=types.InputPeerSelf(),
-                    query=query,
-                    offset=offset,
-                    geo_point=types.InputGeoPoint(
-                        lat=location[0],
-                        long=location[1]
-                    ) if location else None
-                )
-            )
-        except UnknownError as e:
-            # TODO: Add this -503 Timeout error into the Error DB
-            if e.x.error_code == -503 and e.x.error_message == "Timeout":
-                raise TimeoutError("The inline bot didn't answer in time") from None
-            else:
-                raise e
-
-    def send_inline_bot_result(self,
-                               chat_id: int or str,
-                               query_id: int,
-                               result_id: str,
-                               disable_notification: bool = None,
-                               reply_to_message_id: int = None):
-        """Use this method to send an inline bot result.
-        Bot results can be retrieved using :obj:`get_inline_bot_results <pyrogram.Client.get_inline_bot_results>`
-
-        Args:
-            chat_id (``int`` | ``str``):
-                Unique identifier (int) or username (str) of the target chat.
-                For your personal cloud (Saved Messages) you can simply use "me" or "self".
-                For a contact that exists in your Telegram address book you can use his phone number (str).
-                For a private channel/supergroup you can use its *t.me/joinchat/* link.
-
-            query_id (``int``):
-                Unique identifier for the answered query.
-
-            result_id (``str``):
-                Unique identifier for the result that was chosen.
-
-            disable_notification (``bool``, *optional*):
-                Sends the message silently.
-                Users will receive a notification with no sound.
-
-            reply_to_message_id (``bool``, *optional*):
-                If the message is a reply, ID of the original message.
-
-        Returns:
-            On success, the sent Message is returned.
-
-        Raises:
-            :class:`Error <pyrogram.Error>`
-        """
-        return self.send(
-            functions.messages.SendInlineBotResult(
-                peer=self.resolve_peer(chat_id),
-                query_id=query_id,
-                id=result_id,
-                random_id=self.rnd_id(),
-                silent=disable_notification or None,
-                reply_to_msg_id=reply_to_message_id
-            )
-        )
-
-    def get_users(self, user_ids):
-        """Use this method to get information about a user.
-        You can retrieve up to 200 users at once.
-
-        Args:
-            user_ids (``iterable``):
-                A list of User identifiers (id or username) or a single user id/username.
-                For a contact that exists in your Telegram address book you can use his phone number (str).
-                Iterators and Generators are also accepted.
-
-        Returns:
-            On success and in case *user_ids* was a list, the returned value will be a list of the requested
-            :obj:`Users <User>` even if a list contains just one element, otherwise if
-            *user_ids* was an integer, the single requested :obj:`User` is returned.
-
-        Raises:
-            :class:`Error <pyrogram.Error>`
-        """
-        is_iterable = not isinstance(user_ids, (int, str))
-        user_ids = list(user_ids) if is_iterable else [user_ids]
-        user_ids = [self.resolve_peer(i) for i in user_ids]
-
-        r = self.send(
-            functions.users.GetUsers(
-                id=user_ids
-            )
-        )
-
-        users = []
-
-        for i in r:
-            users.append(utils.parse_user(i))
-
-        return users if is_iterable else users[0]
-
-    def get_messages(self,
-                     chat_id: int or str,
-                     message_ids,
-                     replies: int = 1):
-        """Use this method to get messages that belong to a specific chat.
-        You can retrieve up to 200 messages at once.
-
-        Args:
-            chat_id (``int`` | ``str``):
-                Unique identifier (int) or username (str) of the target chat.
-                For your personal cloud (Saved Messages) you can simply use "me" or "self".
-                For a contact that exists in your Telegram address book you can use his phone number (str).
-                For a private channel/supergroup you can use its *t.me/joinchat/* link.
-
-            message_ids (``iterable``):
-                A list of Message identifiers in the chat specified in *chat_id* or a single message id, as integer.
-                Iterators and Generators are also accepted.
-
-            replies (``int``, *optional*):
-                The number of replies to get for each message. Defaults to 1.
-
-        Returns:
-            On success and in case *message_ids* was a list, the returned value will be a list of the requested
-            :obj:`Messages <pyrogram.Message>` even if a list contains just one element, otherwise if
-            *message_ids* was an integer, the single requested :obj:`Message <pyrogram.Message>`
-            is returned.
-
-        Raises:
-            :class:`Error <pyrogram.Error>`
-        """
-        peer = self.resolve_peer(chat_id)
-        is_iterable = not isinstance(message_ids, int)
-        message_ids = list(message_ids) if is_iterable else [message_ids]
-        message_ids = [types.InputMessageID(i) for i in message_ids]
-
-        if isinstance(peer, types.InputPeerChannel):
-            rpc = functions.channels.GetMessages(
-                channel=peer,
-                id=message_ids
-            )
-        else:
-            rpc = functions.messages.GetMessages(
-                id=message_ids
-            )
-
-        r = self.send(rpc)
-
-        users = {i.id: i for i in r.users}
-        chats = {i.id: i for i in r.chats}
-
-        messages = []
-
-        for i in r.messages:
-            if isinstance(i, types.Message):
-                messages.append(
-                    utils.parse_message(
-                        self, i, users, chats,
-                        replies=replies
-                    )
-                )
-            elif isinstance(i, types.MessageService):
-                messages.append(
-                    utils.parse_message_service(
-                        self, i, users, chats
-                    )
-                )
-            else:
-                messages.append(
-                    utils.parse_message_empty(
-                        self, i
-                    )
-                )
-
-        return messages if is_iterable else messages[0]
-
-    def answer_callback_query(self,
-                              callback_query_id: str,
-                              text: str = None,
-                              show_alert: bool = None,
-                              url: str = None,
-                              cache_time: int = 0):
-        """Use this method to send answers to callback queries sent from inline keyboards.
-        The answer will be displayed to the user as a notification at the top of the chat screen or as an alert.
-
-        Args:
-            callback_query_id (``str``):
-                Unique identifier for the query to be answered.
-
-            text (``str``):
-                Text of the notification. If not specified, nothing will be shown to the user, 0-200 characters.
-
-            show_alert (``bool``):
-                If true, an alert will be shown by the client instead of a notification at the top of the chat screen.
-                Defaults to False.
-
-            url (``str``):
-                URL that will be opened by the user's client.
-                If you have created a Game and accepted the conditions via @Botfather, specify the URL that opens your
-                game – note that this will only work if the query comes from a callback_game button.
-                Otherwise, you may use links like t.me/your_bot?start=XXXX that open your bot with a parameter.
-
-            cache_time (``int``):
-                The maximum amount of time in seconds that the result of the callback query may be cached client-side.
-                Telegram apps will support caching starting in version 3.14. Defaults to 0.
-        """
-        return self.send(
-            functions.messages.SetBotCallbackAnswer(
-                query_id=int(callback_query_id),
-                cache_time=cache_time,
-                alert=show_alert or None,
-                message=text,
-                url=url
-            )
-        )
-
-    def get_chat(self, chat_id: int or str):
-        # TODO: Add docstrings
-        peer = self.resolve_peer(chat_id)
-
-        if isinstance(peer, types.InputPeerChannel):
-            r = self.send(functions.channels.GetFullChannel(peer))
-        elif isinstance(peer, (types.InputPeerUser, types.InputPeerSelf)):
-            r = self.send(functions.users.GetFullUser(peer))
-        else:
-            r = self.send(functions.messages.GetFullChat(peer.chat_id))
-
-        return utils.parse_chat_full(self, r)
-
-    def get_history(self,
-                    chat_id: int or str,
-                    offset: int,
-                    limit: int,
-                    offset_id: int = 0,
-                    offset_date: int = 0,
-                    max_id: int = 0,
-                    min_id: int = 0):
-        # TODO: Documentation
-
-        r = self.send(
-            functions.messages.GetHistory(
-                peer=self.resolve_peer(chat_id),
-                offset_id=offset_id,
-                offset_date=offset_date,
-                add_offset=offset,
-                limit=limit,
-                max_id=max_id,
-                min_id=min_id,
-                hash=0
-            )
-        )
-
-        users = {i.id: i for i in r.users}
-        chats = {i.id: i for i in r.chats}
-
-        messages = []
-
-        for i in r.messages:
-            if isinstance(i, types.Message):
-                messages.append(
-                    utils.parse_message(
-                        self, i, users, chats
-                    )
-                )
-            elif isinstance(i, types.MessageService):
-                messages.append(
-                    utils.parse_message_service(
-                        self, i, users, chats
-                    )
-                )
-            else:
-                messages.append(
-                    utils.parse_message_empty(
-                        self, i
-                    )
-                )
-
-        return messages
-=======
->>>>>>> 14f23d38
