# Pyrogram - Telegram MTProto API Client Library for Python
# Copyright (C) 2017-2018 Dan Tès <https://github.com/delivrance>
#
# This file is part of Pyrogram.
#
# Pyrogram is free software: you can redistribute it and/or modify
# it under the terms of the GNU Lesser General Public License as published
# by the Free Software Foundation, either version 3 of the License, or
# (at your option) any later version.
#
# Pyrogram is distributed in the hope that it will be useful,
# but WITHOUT ANY WARRANTY; without even the implied warranty of
# MERCHANTABILITY or FITNESS FOR A PARTICULAR PURPOSE.  See the
# GNU Lesser General Public License for more details.
#
# You should have received a copy of the GNU Lesser General Public License
# along with Pyrogram.  If not, see <http://www.gnu.org/licenses/>.

import asyncio
import base64
import binascii
import inspect
import json
import logging
import math
import mimetypes
import os
import re
import shutil
import struct
import tempfile
import time
from configparser import ConfigParser
from datetime import datetime
from hashlib import sha256, md5
from signal import signal, SIGINT, SIGTERM, SIGABRT

from pyrogram.api import functions, types
from pyrogram.api.core import Object
from pyrogram.api.errors import (
    PhoneMigrate, NetworkMigrate, PhoneNumberInvalid,
    PhoneNumberUnoccupied, PhoneCodeInvalid, PhoneCodeHashEmpty,
    PhoneCodeExpired, PhoneCodeEmpty, SessionPasswordNeeded,
    PasswordHashInvalid, FloodWait, PeerIdInvalid, FirstnameInvalid, PhoneNumberBanned,
    VolumeLocNotFound, UserMigrate, FileIdInvalid)
from pyrogram.crypto import AES
from pyrogram.session import Auth, Session
from .dispatcher import Dispatcher
from .ext import BaseClient, Syncer, utils
from .ext.utils import ainput
from .handlers import DisconnectHandler
from .methods import Methods

log = logging.getLogger(__name__)


class Client(Methods, BaseClient):
    """This class represents a Client, the main mean for interacting with Telegram.
    It exposes bot-like methods for an easy access to the API as well as a simple way to
    invoke every single Telegram API method available.

    Args:
        session_name (``str``):
            Name to uniquely identify a session of either a User or a Bot.
            For Users: pass a string of your choice, e.g.: "my_main_account".
            For Bots: pass your Bot API token, e.g.: "123456:ABC-DEF1234ghIkl-zyx57W2v1u123ew11"
            Note: as long as a valid User session file exists, Pyrogram won't ask you again to input your phone number.

        api_id (``int``, *optional*):
            The *api_id* part of your Telegram API Key, as integer. E.g.: 12345
            This is an alternative way to pass it if you don't want to use the *config.ini* file.

        api_hash (``str``, *optional*):
            The *api_hash* part of your Telegram API Key, as string. E.g.: "0123456789abcdef0123456789abcdef"
            This is an alternative way to pass it if you don't want to use the *config.ini* file.

        app_version (``str``, *optional*):
            Application version. Defaults to "Pyrogram \U0001f525 vX.Y.Z"
            This is an alternative way to set it if you don't want to use the *config.ini* file.

        device_model (``str``, *optional*):
            Device model. Defaults to *platform.python_implementation() + " " + platform.python_version()*
            This is an alternative way to set it if you don't want to use the *config.ini* file.

        system_version (``str``, *optional*):
            Operating System version. Defaults to *platform.system() + " " + platform.release()*
            This is an alternative way to set it if you don't want to use the *config.ini* file.

        lang_code (``str``, *optional*):
            Code of the language used on the client, in ISO 639-1 standard. Defaults to "en".
            This is an alternative way to set it if you don't want to use the *config.ini* file.

        proxy (``dict``, *optional*):
            Your SOCKS5 Proxy settings as dict,
            e.g.: *dict(hostname="11.22.33.44", port=1080, username="user", password="pass")*.
            *username* and *password* can be omitted if your proxy doesn't require authorization.
            This is an alternative way to setup a proxy if you don't want to use the *config.ini* file.

        test_mode (``bool``, *optional*):
            Enable or disable log-in to testing servers. Defaults to False.
            Only applicable for new sessions and will be ignored in case previously
            created sessions are loaded.

        phone_number (``str``, *optional*):
            Pass your phone number (with your Country Code prefix included) to avoid
            entering it manually. Only applicable for new sessions.

        phone_code (``str`` | ``callable``, *optional*):
            Pass the phone code as string (for test numbers only), or pass a callback function which accepts
            a single positional argument *(phone_number)* and must return the correct phone code (e.g., "12345").
            Only applicable for new sessions.

        password (``str``, *optional*):
            Pass your Two-Step Verification password (if you have one) to avoid entering it
            manually. Only applicable for new sessions.

        force_sms (``str``, *optional*):
            Pass True to force Telegram sending the authorization code via SMS.
            Only applicable for new sessions.

        first_name (``str``, *optional*):
            Pass a First Name to avoid entering it manually. It will be used to automatically
            create a new Telegram account in case the phone number you passed is not registered yet.
            Only applicable for new sessions.

        last_name (``str``, *optional*):
            Same purpose as *first_name*; pass a Last Name to avoid entering it manually. It can
            be an empty string: "". Only applicable for new sessions.

        workers (``int``, *optional*):
            Number of maximum concurrent workers for handling incoming updates. Defaults to 4.

        workdir (``str``, *optional*):
            Define a custom working directory. The working directory is the location in your filesystem
            where Pyrogram will store your session files. Defaults to "." (current directory).

        config_file (``str``, *optional*):
            Path of the configuration file. Defaults to ./config.ini
    """

    def __init__(self,
                 session_name: str,
                 api_id: int or str = None,
                 api_hash: str = None,
                 app_version: str = None,
                 device_model: str = None,
                 system_version: str = None,
                 lang_code: str = None,
                 ipv6: bool = False,
                 proxy: dict = None,
                 test_mode: bool = False,
                 phone_number: str = None,
                 phone_code: str or callable = None,
                 password: str = None,
                 force_sms: bool = False,
                 first_name: str = None,
                 last_name: str = None,
                 workers: int = 4,
                 workdir: str = ".",
                 config_file: str = "./config.ini"):
        super().__init__()

        self.session_name = session_name
        self.api_id = int(api_id) if api_id else None
        self.api_hash = api_hash
        self.app_version = app_version
        self.device_model = device_model
        self.system_version = system_version
        self.lang_code = lang_code
        self.ipv6 = ipv6
        # TODO: Make code consistent, use underscore for private/protected fields
        self._proxy = proxy
        self.test_mode = test_mode
        self.phone_number = phone_number
        self.phone_code = phone_code
        self.password = password
        self.force_sms = force_sms
        self.first_name = first_name
        self.last_name = last_name
        self.workers = workers
        self.workdir = workdir
        self.config_file = config_file

        self.dispatcher = Dispatcher(self, workers)

    @property
    def proxy(self):
        return self._proxy

    @proxy.setter
    def proxy(self, value):
        self._proxy["enabled"] = True
        self._proxy.update(value)

    async def start(self):
        """Use this method to start the Client after creating it.
        Requires no parameters.

        Raises:
            :class:`Error <pyrogram.Error>`
        """
        if self.is_started:
            raise ConnectionError("Client has already been started")

        if self.BOT_TOKEN_RE.match(self.session_name):
            self.bot_token = self.session_name
            self.session_name = self.session_name.split(":")[0]

        self.load_config()
        await self.load_session()

        self.session = Session(
            self,
            self.dc_id,
            self.auth_key
        )

        await self.session.start()
        self.is_started = True

        if self.user_id is None:
<<<<<<< HEAD
            if self.token is None:
                await self.authorize_user()
=======
            if self.bot_token is None:
                self.authorize_user()
>>>>>>> 07a9cce8
            else:
                await self.authorize_bot()

            self.save_session()

        if self.bot_token is None:
            now = time.time()

            if abs(now - self.date) > Client.OFFLINE_SLEEP:
                self.peers_by_username = {}
                self.peers_by_phone = {}

                await self.get_initial_dialogs()
                await self.get_contacts()
            else:
                await self.send(functions.messages.GetPinnedDialogs())
                await self.get_initial_dialogs_chunk()
        else:
            await self.send(functions.updates.GetState())

        self.updates_worker_task = asyncio.ensure_future(self.updates_worker())

        for _ in range(Client.DOWNLOAD_WORKERS):
            self.download_worker_tasks.append(
                asyncio.ensure_future(self.download_worker())
            )

        log.info("Started {} DownloadWorkerTasks".format(Client.DOWNLOAD_WORKERS))

        await self.dispatcher.start()
        await Syncer.add(self)

        mimetypes.init()

    async def stop(self):
        """Use this method to manually stop the Client.
        Requires no parameters.
        """
        if not self.is_started:
            raise ConnectionError("Client is already stopped")

        await Syncer.remove(self)
        await self.dispatcher.stop()

        for _ in range(Client.DOWNLOAD_WORKERS):
            self.download_queue.put_nowait(None)

        for task in self.download_worker_tasks:
            await task

        self.download_worker_tasks.clear()

        log.info("Stopped {} DownloadWorkerTasks".format(Client.DOWNLOAD_WORKERS))

        self.updates_queue.put_nowait(None)
        await self.updates_worker_task

        for media_session in self.media_sessions.values():
            await media_session.stop()

        self.media_sessions.clear()

        self.is_started = False
        await self.session.stop()

    async def idle(self, stop_signals: tuple = (SIGINT, SIGTERM, SIGABRT)):
        """Blocks the program execution until one of the signals are received,
        then gently stop the Client by closing the underlying connection.

        Args:
            stop_signals (``tuple``, *optional*):
                Iterable containing signals the signal handler will listen to.
                Defaults to (SIGINT, SIGTERM, SIGABRT).
        """

        def signal_handler(*args):
            log.info("Stop signal received ({}). Exiting...".format(args[0]))
            self.is_idle = False

        for s in stop_signals:
            signal(s, signal_handler)

        self.is_idle = True

        while self.is_idle:
            await asyncio.sleep(1)

        await self.stop()

    def run(self, coroutine=None):
        """Use this method to automatically start and idle a Client.
        If a coroutine is passed as argument this method will start the client, run the coroutine
        until is complete and then stop the client automatically.

        Args:
            coroutine: (``Coroutine``, *optional*):
                Pass a coroutine to run it until is complete.

        Raises:
            :class:`Error <pyrogram.Error>`
        """
        run = asyncio.get_event_loop().run_until_complete

        run(self.start())

        run(
            coroutine if inspect.iscoroutine(coroutine)
            else coroutine() if coroutine
            else self.idle()
        )

        if self.is_started:
            run(self.stop())

        return coroutine

    def add_handler(self, handler, group: int = 0):
        """Use this method to register an update handler.

        You can register multiple handlers, but at most one handler within a group
        will be used for a single update. To handle the same update more than once, register
        your handler using a different group id (lower group id == higher priority).

        Args:
            handler (``Handler``):
                The handler to be registered.

            group (``int``, *optional*):
                The group identifier, defaults to 0.

        Returns:
            A tuple of (handler, group)
        """
        if isinstance(handler, DisconnectHandler):
            self.disconnect_handler = handler.callback
        else:
            self.dispatcher.add_handler(handler, group)

        return handler, group

    def remove_handler(self, handler, group: int = 0):
        """Removes a previously-added update handler.

        Make sure to provide the right group that the handler was added in. You can use
        the return value of the :meth:`add_handler` method, a tuple of (handler, group), and
        pass it directly.

        Args:
            handler (``Handler``):
                The handler to be removed.

            group (``int``, *optional*):
                The group identifier, defaults to 0.
        """
        if isinstance(handler, DisconnectHandler):
            self.disconnect_handler = None
        else:
            self.dispatcher.remove_handler(handler, group)

    async def authorize_bot(self):
        try:
            r = await self.send(
                functions.auth.ImportBotAuthorization(
                    flags=0,
                    api_id=self.api_id,
                    api_hash=self.api_hash,
                    bot_auth_token=self.bot_token
                )
            )
        except UserMigrate as e:
            await self.session.stop()

            self.dc_id = e.x
<<<<<<< HEAD
            self.auth_key = await Auth(self.dc_id, self.test_mode, self._proxy).create()
=======
            self.auth_key = Auth(self.dc_id, self.test_mode, self.ipv6, self._proxy).create()
>>>>>>> 07a9cce8

            self.session = Session(
                self,
                self.dc_id,
                self.auth_key
            )

            await self.session.start()
            await self.authorize_bot()
        else:
            self.user_id = r.user.id

    async def authorize_user(self):
        phone_number_invalid_raises = self.phone_number is not None
        phone_code_invalid_raises = self.phone_code is not None
        password_hash_invalid_raises = self.password is not None
        first_name_invalid_raises = self.first_name is not None

        while True:
            if self.phone_number is None:
                self.phone_number = await ainput("Enter phone number: ")

                while True:
                    confirm = await ainput("Is \"{}\" correct? (y/n): ".format(self.phone_number))

                    if confirm in ("y", "1"):
                        break
                    elif confirm in ("n", "2"):
                        self.phone_number = await ainput("Enter phone number: ")

            self.phone_number = self.phone_number.strip("+")

            try:
                r = await self.send(
                    functions.auth.SendCode(
                        self.phone_number,
                        self.api_id,
                        self.api_hash
                    )
                )
            except (PhoneMigrate, NetworkMigrate) as e:
                await self.session.stop()

                self.dc_id = e.x
<<<<<<< HEAD
                self.auth_key = await Auth(self.dc_id, self.test_mode, self._proxy).create()
=======
                self.auth_key = Auth(self.dc_id, self.test_mode, self.ipv6, self._proxy).create()
>>>>>>> 07a9cce8

                self.session = Session(
                    self,
                    self.dc_id,
                    self.auth_key
                )
                await self.session.start()

                r = await self.send(
                    functions.auth.SendCode(
                        self.phone_number,
                        self.api_id,
                        self.api_hash
                    )
                )
                break
            except (PhoneNumberInvalid, PhoneNumberBanned) as e:
                if phone_number_invalid_raises:
                    raise
                else:
                    print(e.MESSAGE)
                    self.phone_number = None
            except FloodWait as e:
                if phone_number_invalid_raises:
                    raise
                else:
                    print(e.MESSAGE.format(x=e.x))
                    time.sleep(e.x)
            except Exception as e:
                log.error(e, exc_info=True)
            else:
                break

        phone_registered = r.phone_registered
        phone_code_hash = r.phone_code_hash
        terms_of_service = r.terms_of_service

        if terms_of_service:
            print("\n" + terms_of_service.text + "\n")

        if self.force_sms:
            await self.send(
                functions.auth.ResendCode(
                    phone_number=self.phone_number,
                    phone_code_hash=phone_code_hash
                )
            )

        while True:
            self.phone_code = (
                await ainput("Enter phone code: ") if self.phone_code is None
                else self.phone_code if type(self.phone_code) is str
                else str(self.phone_code(self.phone_number))
            )

            try:
                if phone_registered:
                    r = await self.send(
                        functions.auth.SignIn(
                            self.phone_number,
                            phone_code_hash,
                            self.phone_code
                        )
                    )
                else:
                    try:
                        await self.send(
                            functions.auth.SignIn(
                                self.phone_number,
                                phone_code_hash,
                                self.phone_code
                            )
                        )
                    except PhoneNumberUnoccupied:
                        pass

                    self.first_name = self.first_name if self.first_name is not None else await ainput("First name: ")
                    self.last_name = self.last_name if self.last_name is not None else await ainput("Last name: ")

                    r = await self.send(
                        functions.auth.SignUp(
                            self.phone_number,
                            phone_code_hash,
                            self.phone_code,
                            self.first_name,
                            self.last_name
                        )
                    )
            except (PhoneCodeInvalid, PhoneCodeEmpty, PhoneCodeExpired, PhoneCodeHashEmpty) as e:
                if phone_code_invalid_raises:
                    raise
                else:
                    print(e.MESSAGE)
                    self.phone_code = None
            except FirstnameInvalid as e:
                if first_name_invalid_raises:
                    raise
                else:
                    print(e.MESSAGE)
                    self.first_name = None
            except SessionPasswordNeeded as e:
                print(e.MESSAGE)
                r = await self.send(functions.account.GetPassword())

                while True:
                    try:

                        if self.password is None:
                            print("Hint: {}".format(r.hint))
                            self.password = await ainput("Enter password: ")

                        if type(self.password) is str:
                            self.password = r.current_salt + self.password.encode() + r.current_salt

                        password_hash = sha256(self.password).digest()

                        r = await self.send(functions.auth.CheckPassword(password_hash))
                    except PasswordHashInvalid as e:
                        if password_hash_invalid_raises:
                            raise
                        else:
                            print(e.MESSAGE)
                            self.password = None
                    except FloodWait as e:
                        if password_hash_invalid_raises:
                            raise
                        else:
                            print(e.MESSAGE.format(x=e.x))
                            time.sleep(e.x)
                    except Exception as e:
                        log.error(e, exc_info=True)
                    else:
                        break
                break
            except FloodWait as e:
                if phone_code_invalid_raises or first_name_invalid_raises:
                    raise
                else:
                    print(e.MESSAGE.format(x=e.x))
                    time.sleep(e.x)
            except Exception as e:
                log.error(e, exc_info=True)
            else:
                break

        if terms_of_service:
            assert await self.send(functions.help.AcceptTermsOfService(terms_of_service.id))

        self.password = None
        self.user_id = r.user.id

        print("Login successful")

    def fetch_peers(self, entities: list):
        for entity in entities:
            if isinstance(entity, types.User):
                user_id = entity.id

                access_hash = entity.access_hash

                if access_hash is None:
                    continue

                username = entity.username
                phone = entity.phone

                input_peer = types.InputPeerUser(
                    user_id=user_id,
                    access_hash=access_hash
                )

                self.peers_by_id[user_id] = input_peer

                if username is not None:
                    self.peers_by_username[username.lower()] = input_peer

                if phone is not None:
                    self.peers_by_phone[phone] = input_peer

            if isinstance(entity, types.Chat):
                chat_id = entity.id
                peer_id = -chat_id

                input_peer = types.InputPeerChat(
                    chat_id=chat_id
                )

                self.peers_by_id[peer_id] = input_peer

            if isinstance(entity, types.Channel):
                channel_id = entity.id
                peer_id = int("-100" + str(channel_id))

                access_hash = entity.access_hash

                if access_hash is None:
                    continue

                username = entity.username

                input_peer = types.InputPeerChannel(
                    channel_id=channel_id,
                    access_hash=access_hash
                )

                self.peers_by_id[peer_id] = input_peer

                if username is not None:
                    self.peers_by_username[username.lower()] = input_peer

    async def download_worker(self):
        while True:
            media = await self.download_queue.get()

            if media is None:
                break

            temp_file_path = ""
            final_file_path = ""

            try:
                media, file_name, done, progress, progress_args, path = media

                file_id = media.file_id
                size = media.file_size

                directory, file_name = os.path.split(file_name)
                directory = directory or "downloads"

                try:
                    decoded = utils.decode(file_id)
                    fmt = "<iiqqqqi" if len(decoded) > 24 else "<iiqq"
                    unpacked = struct.unpack(fmt, decoded)
                except (AssertionError, binascii.Error, struct.error):
                    raise FileIdInvalid from None
                else:
                    media_type = unpacked[0]
                    dc_id = unpacked[1]
                    id = unpacked[2]
                    access_hash = unpacked[3]
                    volume_id = None
                    secret = None
                    local_id = None

                    if len(decoded) > 24:
                        volume_id = unpacked[4]
                        secret = unpacked[5]
                        local_id = unpacked[6]

                    media_type_str = Client.MEDIA_TYPE_ID.get(media_type, None)

                    if media_type_str is None:
                        raise FileIdInvalid("Unknown media type: {}".format(unpacked[0]))

                file_name = file_name or getattr(media, "file_name", None)

                if not file_name:
                    if media_type == 3:
                        extension = ".ogg"
                    elif media_type in (4, 10, 13):
                        extension = mimetypes.guess_extension(media.mime_type) or ".mp4"
                    elif media_type == 5:
                        extension = mimetypes.guess_extension(media.mime_type) or ".unknown"
                    elif media_type == 8:
                        extension = ".webp"
                    elif media_type == 9:
                        extension = mimetypes.guess_extension(media.mime_type) or ".mp3"
                    elif media_type in (0, 1, 2):
                        extension = ".jpg"
                    else:
                        continue

                    file_name = "{}_{}_{}{}".format(
                        media_type_str,
                        datetime.fromtimestamp(
                            getattr(media, "date", None) or time.time()
                        ).strftime("%Y-%m-%d_%H-%M-%S"),
                        self.rnd_id(),
                        extension
                    )

                temp_file_path = await self.get_file(
                    dc_id=dc_id,
                    id=id,
                    access_hash=access_hash,
                    volume_id=volume_id,
                    local_id=local_id,
                    secret=secret,
                    size=size,
                    progress=progress,
                    progress_args=progress_args
                )

                if temp_file_path:
                    final_file_path = os.path.abspath(re.sub("\\\\", "/", os.path.join(directory, file_name)))
                    os.makedirs(directory, exist_ok=True)
                    shutil.move(temp_file_path, final_file_path)
            except Exception as e:
                log.error(e, exc_info=True)

                try:
                    os.remove(temp_file_path)
                except OSError:
                    pass
            else:
                # TODO: "" or None for faulty download, which is better?
                # os.path methods return "" in case something does not exist, I prefer this.
                # For now let's keep None
                path[0] = final_file_path or None
            finally:
                done.set()

    async def updates_worker(self):
        log.info("UpdatesWorkerTask started")

        while True:
            updates = await self.updates_queue.get()

            if updates is None:
                break

            try:
                if isinstance(updates, (types.Update, types.UpdatesCombined)):
                    self.fetch_peers(updates.users)
                    self.fetch_peers(updates.chats)

                    for update in updates.updates:
                        channel_id = getattr(
                            getattr(
                                getattr(
                                    update, "message", None
                                ), "to_id", None
                            ), "channel_id", None
                        ) or getattr(update, "channel_id", None)

                        pts = getattr(update, "pts", None)
                        pts_count = getattr(update, "pts_count", None)

                        if isinstance(update, types.UpdateChannelTooLong):
                            log.warning(update)

                        if isinstance(update, types.UpdateNewChannelMessage):
                            message = update.message

                            if not isinstance(message, types.MessageEmpty):
                                diff = await self.send(
                                    functions.updates.GetChannelDifference(
                                        channel=await self.resolve_peer(int("-100" + str(channel_id))),
                                        filter=types.ChannelMessagesFilter(
                                            ranges=[types.MessageRange(
                                                min_id=update.message.id,
                                                max_id=update.message.id
                                            )]
                                        ),
                                        pts=pts - pts_count,
                                        limit=pts
                                    )
                                )

                                if not isinstance(diff, types.updates.ChannelDifferenceEmpty):
                                    updates.users += diff.users
                                    updates.chats += diff.chats

                        if channel_id and pts:
                            if channel_id not in self.channels_pts:
                                self.channels_pts[channel_id] = []

                            if pts in self.channels_pts[channel_id]:
                                continue

                            self.channels_pts[channel_id].append(pts)

                            if len(self.channels_pts[channel_id]) > 50:
                                self.channels_pts[channel_id] = self.channels_pts[channel_id][25:]

                        self.dispatcher.updates.put_nowait((update, updates.users, updates.chats))
                elif isinstance(updates, (types.UpdateShortMessage, types.UpdateShortChatMessage)):
                    diff = await self.send(
                        functions.updates.GetDifference(
                            pts=updates.pts - updates.pts_count,
                            date=updates.date,
                            qts=-1
                        )
                    )

                    if diff.new_messages:
                        self.dispatcher.updates.put_nowait((
                            types.UpdateNewMessage(
                                message=diff.new_messages[0],
                                pts=updates.pts,
                                pts_count=updates.pts_count
                            ),
                            diff.users,
                            diff.chats
                        ))
                    else:
                        self.dispatcher.updates.put_nowait((diff.other_updates[0], [], []))
                elif isinstance(updates, types.UpdateShort):
                    self.dispatcher.updates.put_nowait((updates.update, [], []))
                elif isinstance(updates, types.UpdatesTooLong):
                    log.warning(updates)
            except Exception as e:
                log.error(e, exc_info=True)

        log.info("UpdatesWorkerTask stopped")

    async def send(self, data: Object, retries: int = Session.MAX_RETRIES, timeout: float = Session.WAIT_TIMEOUT):
        """Use this method to send Raw Function queries.

        This method makes possible to manually call every single Telegram API method in a low-level manner.
        Available functions are listed in the :obj:`functions <pyrogram.api.functions>` package and may accept compound
        data types from :obj:`types <pyrogram.api.types>` as well as bare types such as ``int``, ``str``, etc...

        Args:
            data (``Object``):
                The API Scheme function filled with proper arguments.

            retries (``int``):
                Number of retries.

            timeout (``float``):
                Timeout in seconds.

        Raises:
            :class:`Error <pyrogram.Error>`
        """
        if not self.is_started:
            raise ConnectionError("Client has not been started")

        r = await self.session.send(data, retries, timeout)

        self.fetch_peers(getattr(r, "users", []))
        self.fetch_peers(getattr(r, "chats", []))

        return r

    def load_config(self):
        parser = ConfigParser()
        parser.read(self.config_file)

        if self.api_id and self.api_hash:
            pass
        else:
            if parser.has_section("pyrogram"):
                self.api_id = parser.getint("pyrogram", "api_id")
                self.api_hash = parser.get("pyrogram", "api_hash")
            else:
                raise AttributeError(
                    "No API Key found. "
                    "More info: https://docs.pyrogram.ml/start/ProjectSetup#configuration"
                )

        for option in {"app_version", "device_model", "system_version", "lang_code"}:
            if getattr(self, option):
                pass
            else:
                setattr(self, option, Client.APP_VERSION)

                if parser.has_section("pyrogram"):
                    setattr(self, option, parser.get(
                        "pyrogram",
                        option,
                        fallback=getattr(Client, option.upper())
                    ))

        if self.lang_code:
            pass
        else:
            self.lang_code = Client.LANG_CODE

            if parser.has_section("pyrogram"):
                self.lang_code = parser.get(
                    "pyrogram",
                    "lang_code",
                    fallback=Client.LANG_CODE
                )

        if self._proxy:
            self._proxy["enabled"] = True
        else:
            self._proxy = {}

            if parser.has_section("proxy"):
                self._proxy["enabled"] = parser.getboolean("proxy", "enabled")
                self._proxy["hostname"] = parser.get("proxy", "hostname")
                self._proxy["port"] = parser.getint("proxy", "port")
                self._proxy["username"] = parser.get("proxy", "username", fallback=None) or None
                self._proxy["password"] = parser.get("proxy", "password", fallback=None) or None

    async def load_session(self):
        try:
            with open(os.path.join(self.workdir, "{}.session".format(self.session_name)), encoding="utf-8") as f:
                s = json.load(f)
        except FileNotFoundError:
            self.dc_id = 1
            self.date = 0
<<<<<<< HEAD
            self.auth_key = await Auth(self.dc_id, self.test_mode, self._proxy).create()
=======
            self.auth_key = Auth(self.dc_id, self.test_mode, self.ipv6, self._proxy).create()
>>>>>>> 07a9cce8
        else:
            self.dc_id = s["dc_id"]
            self.test_mode = s["test_mode"]
            self.auth_key = base64.b64decode("".join(s["auth_key"]))
            self.user_id = s["user_id"]
            self.date = s.get("date", 0)

            for k, v in s.get("peers_by_id", {}).items():
                self.peers_by_id[int(k)] = utils.get_input_peer(int(k), v)

            for k, v in s.get("peers_by_username", {}).items():
                peer = self.peers_by_id.get(v, None)

                if peer:
                    self.peers_by_username[k] = peer

            for k, v in s.get("peers_by_phone", {}).items():
                peer = self.peers_by_id.get(v, None)

                if peer:
                    self.peers_by_phone[k] = peer

    def save_session(self):
        auth_key = base64.b64encode(self.auth_key).decode()
        auth_key = [auth_key[i: i + 43] for i in range(0, len(auth_key), 43)]

        os.makedirs(self.workdir, exist_ok=True)

        with open(os.path.join(self.workdir, "{}.session".format(self.session_name)), "w", encoding="utf-8") as f:
            json.dump(
                dict(
                    dc_id=self.dc_id,
                    test_mode=self.test_mode,
                    auth_key=auth_key,
                    user_id=self.user_id,
                    date=self.date
                ),
                f,
                indent=4
            )

    async def get_initial_dialogs_chunk(self, offset_date: int = 0):
        while True:
            try:
                r = await self.send(
                    functions.messages.GetDialogs(
                        offset_date=offset_date,
                        offset_id=0,
                        offset_peer=types.InputPeerEmpty(),
                        limit=self.DIALOGS_AT_ONCE,
                        hash=0,
                        exclude_pinned=True
                    )
                )
            except FloodWait as e:
                log.warning("get_dialogs flood: waiting {} seconds".format(e.x))
                await asyncio.sleep(e.x)
            else:
                log.info("Total peers: {}".format(len(self.peers_by_id)))
                return r

    async def get_initial_dialogs(self):
        await self.send(functions.messages.GetPinnedDialogs())

        dialogs = await self.get_initial_dialogs_chunk()
        offset_date = utils.get_offset_date(dialogs)

        while len(dialogs.dialogs) == self.DIALOGS_AT_ONCE:
            dialogs = await self.get_initial_dialogs_chunk(offset_date)
            offset_date = utils.get_offset_date(dialogs)

        await self.get_initial_dialogs_chunk()

    async def resolve_peer(self, peer_id: int or str):
        """Use this method to get the InputPeer of a known peer_id.

        This is a utility method intended to be used only when working with Raw Functions (i.e: a Telegram API method
        you wish to use which is not available yet in the Client class as an easy-to-use method), whenever an InputPeer
        type is required.

        Args:
            peer_id (``int`` | ``str``):
                The peer id you want to extract the InputPeer from.
                Can be a direct id (int), a username (str) or a phone number (str).

        Returns:
            On success, the resolved peer id is returned in form of an InputPeer object.

        Raises:
            :class:`Error <pyrogram.Error>`
        """
        if type(peer_id) is str:
            if peer_id in ("self", "me"):
                return types.InputPeerSelf()

            peer_id = re.sub(r"[@+\s]", "", peer_id.lower())

            try:
                int(peer_id)
            except ValueError:
                if peer_id not in self.peers_by_username:
                    await self.send(functions.contacts.ResolveUsername(peer_id))

                return self.peers_by_username[peer_id]
            else:
                try:
                    return self.peers_by_phone[peer_id]
                except KeyError:
                    raise PeerIdInvalid

        try:  # User
            return self.peers_by_id[peer_id]
        except KeyError:
            try:  # Chat
                return self.peers_by_id[-peer_id]
            except KeyError:
                try:  # Channel
                    return self.peers_by_id[int("-100" + str(peer_id))]
                except (KeyError, ValueError):
                    raise PeerIdInvalid

    async def save_file(self,
                        path: str,
                        file_id: int = None,
                        file_part: int = 0,
                        progress: callable = None,
                        progress_args: tuple = ()):
        async def worker(session):
            while True:
                data = await queue.get()

                if data is None:
                    return

                try:
                    await asyncio.ensure_future(session.send(data))
                except Exception as e:
                    log.error(e)

        part_size = 512 * 1024
        file_size = os.path.getsize(path)
        file_total_parts = int(math.ceil(file_size / part_size))
        is_big = file_size > 10 * 1024 * 1024
        is_missing_part = file_id is not None
        file_id = file_id or self.rnd_id()
        md5_sum = md5() if not is_big and not is_missing_part else None
        pool = [Session(self, self.dc_id, self.auth_key, is_media=True) for _ in range(3)]
        workers = [asyncio.ensure_future(worker(session)) for session in pool for _ in range(4)]
        queue = asyncio.Queue(16)

        try:
            for session in pool:
                await session.start()

            with open(path, "rb") as f:
                f.seek(part_size * file_part)

                while True:
                    chunk = f.read(part_size)

                    if not chunk:
                        if not is_big:
                            md5_sum = "".join([hex(i)[2:].zfill(2) for i in md5_sum.digest()])
                        break

                    if is_big:
                        rpc = functions.upload.SaveBigFilePart(
                            file_id=file_id,
                            file_part=file_part,
                            file_total_parts=file_total_parts,
                            bytes=chunk
                        )
                    else:
                        rpc = functions.upload.SaveFilePart(
                            file_id=file_id,
                            file_part=file_part,
                            bytes=chunk
                        )

                    await queue.put(rpc)

                    if is_missing_part:
                        return

                    if not is_big:
                        md5_sum.update(chunk)

                    file_part += 1

                    if progress:
                        progress(self, min(file_part * part_size, file_size), file_size, *progress_args)
        except Exception as e:
            log.error(e, exc_info=True)
        else:
            if is_big:
                return types.InputFileBig(
                    id=file_id,
                    parts=file_total_parts,
                    name=os.path.basename(path),

                )
            else:
                return types.InputFile(
                    id=file_id,
                    parts=file_total_parts,
                    name=os.path.basename(path),
                    md5_checksum=md5_sum
                )
        finally:
            for _ in workers:
                await queue.put(None)

            await asyncio.gather(*workers)

            for session in pool:
                await session.stop()

    async def get_file(self,
                       dc_id: int,
                       id: int = None,
                       access_hash: int = None,
                       volume_id: int = None,
                       local_id: int = None,
                       secret: int = None,
                       version: int = 0,
                       size: int = None,
                       progress: callable = None,
                       progress_args: tuple = None) -> str:
        with await self.media_sessions_lock:
            session = self.media_sessions.get(dc_id, None)

            if session is None:
                if dc_id != self.dc_id:
                    exported_auth = await self.send(
                        functions.auth.ExportAuthorization(
                            dc_id=dc_id
                        )
                    )

                    session = Session(
                        self,
                        dc_id,
<<<<<<< HEAD
                        await Auth(dc_id, self.test_mode, self._proxy).create(),
=======
                        Auth(dc_id, self.test_mode, self.ipv6, self._proxy).create(),
>>>>>>> 07a9cce8
                        is_media=True
                    )

                    await session.start()

                    self.media_sessions[dc_id] = session

                    await session.send(
                        functions.auth.ImportAuthorization(
                            id=exported_auth.id,
                            bytes=exported_auth.bytes
                        )
                    )
                else:
                    session = Session(
                        self,
                        dc_id,
                        self.auth_key,
                        is_media=True
                    )

                    await session.start()

                    self.media_sessions[dc_id] = session

        if volume_id:  # Photos are accessed by volume_id, local_id, secret
            location = types.InputFileLocation(
                volume_id=volume_id,
                local_id=local_id,
                secret=secret
            )
        else:  # Any other file can be more easily accessed by id and access_hash
            location = types.InputDocumentFileLocation(
                id=id,
                access_hash=access_hash,
                version=version
            )

        limit = 1024 * 1024
        offset = 0
        file_name = ""

        try:
            r = await session.send(
                functions.upload.GetFile(
                    location=location,
                    offset=offset,
                    limit=limit
                )
            )

            if isinstance(r, types.upload.File):
                with tempfile.NamedTemporaryFile("wb", delete=False) as f:
                    file_name = f.name

                    while True:
                        chunk = r.bytes

                        if not chunk:
                            break

                        f.write(chunk)

                        offset += limit

                        if progress:
                            progress(self, min(offset, size), size, *progress_args)

                        r = await session.send(
                            functions.upload.GetFile(
                                location=location,
                                offset=offset,
                                limit=limit
                            )
                        )

            elif isinstance(r, types.upload.FileCdnRedirect):
                with await self.media_sessions_lock:
                    cdn_session = self.media_sessions.get(r.dc_id, None)

                    if cdn_session is None:
                        cdn_session = Session(
                            self,
                            r.dc_id,
<<<<<<< HEAD
                            await Auth(r.dc_id, self.test_mode, self._proxy).create(),
=======
                            Auth(r.dc_id, self.test_mode, self.ipv6, self._proxy).create(),
>>>>>>> 07a9cce8
                            is_media=True,
                            is_cdn=True
                        )

                        await cdn_session.start()

                        self.media_sessions[r.dc_id] = cdn_session

                try:
                    with tempfile.NamedTemporaryFile("wb", delete=False) as f:
                        file_name = f.name

                        while True:
                            r2 = await cdn_session.send(
                                functions.upload.GetCdnFile(
                                    file_token=r.file_token,
                                    offset=offset,
                                    limit=limit
                                )
                            )

                            if isinstance(r2, types.upload.CdnFileReuploadNeeded):
                                try:
                                    await session.send(
                                        functions.upload.ReuploadCdnFile(
                                            file_token=r.file_token,
                                            request_token=r2.request_token
                                        )
                                    )
                                except VolumeLocNotFound:
                                    break
                                else:
                                    continue

                            chunk = r2.bytes

                            # https://core.telegram.org/cdn#decrypting-files
                            decrypted_chunk = AES.ctr256_decrypt(
                                chunk,
                                r.encryption_key,
                                bytearray(
                                    r.encryption_iv[:-4]
                                    + (offset // 16).to_bytes(4, "big")
                                )
                            )

                            hashes = await session.send(
                                functions.upload.GetCdnFileHashes(
                                    r.file_token,
                                    offset
                                )
                            )

                            # https://core.telegram.org/cdn#verifying-files
                            for i, h in enumerate(hashes):
                                cdn_chunk = decrypted_chunk[h.limit * i: h.limit * (i + 1)]
                                assert h.hash == sha256(cdn_chunk).digest(), "Invalid CDN hash part {}".format(i)

                            f.write(decrypted_chunk)

                            offset += limit

                            if progress:
                                progress(self, min(offset, size), size, *progress_args)

                            if len(chunk) < limit:
                                break
                except Exception as e:
                    raise e
        except Exception as e:
            log.error(e, exc_info=True)

            try:
                os.remove(file_name)
            except OSError:
                pass

            return ""
        else:
            return file_name<|MERGE_RESOLUTION|>--- conflicted
+++ resolved
@@ -219,13 +219,8 @@
         self.is_started = True
 
         if self.user_id is None:
-<<<<<<< HEAD
-            if self.token is None:
+            if self.bot_token is None:
                 await self.authorize_user()
-=======
-            if self.bot_token is None:
-                self.authorize_user()
->>>>>>> 07a9cce8
             else:
                 await self.authorize_bot()
 
@@ -399,11 +394,7 @@
             await self.session.stop()
 
             self.dc_id = e.x
-<<<<<<< HEAD
-            self.auth_key = await Auth(self.dc_id, self.test_mode, self._proxy).create()
-=======
-            self.auth_key = Auth(self.dc_id, self.test_mode, self.ipv6, self._proxy).create()
->>>>>>> 07a9cce8
+            self.auth_key = await Auth(self.dc_id, self.test_mode, self.ipv6, self._proxy).create()
 
             self.session = Session(
                 self,
@@ -448,11 +439,7 @@
                 await self.session.stop()
 
                 self.dc_id = e.x
-<<<<<<< HEAD
-                self.auth_key = await Auth(self.dc_id, self.test_mode, self._proxy).create()
-=======
-                self.auth_key = Auth(self.dc_id, self.test_mode, self.ipv6, self._proxy).create()
->>>>>>> 07a9cce8
+                self.auth_key = await Auth(self.dc_id, self.test_mode, self.ipv6, self._proxy).create()
 
                 self.session = Session(
                     self,
@@ -949,11 +936,7 @@
         except FileNotFoundError:
             self.dc_id = 1
             self.date = 0
-<<<<<<< HEAD
-            self.auth_key = await Auth(self.dc_id, self.test_mode, self._proxy).create()
-=======
-            self.auth_key = Auth(self.dc_id, self.test_mode, self.ipv6, self._proxy).create()
->>>>>>> 07a9cce8
+            self.auth_key = await Auth(self.dc_id, self.test_mode, self.ipv6, self._proxy).create()
         else:
             self.dc_id = s["dc_id"]
             self.test_mode = s["test_mode"]
@@ -1196,11 +1179,7 @@
                     session = Session(
                         self,
                         dc_id,
-<<<<<<< HEAD
-                        await Auth(dc_id, self.test_mode, self._proxy).create(),
-=======
-                        Auth(dc_id, self.test_mode, self.ipv6, self._proxy).create(),
->>>>>>> 07a9cce8
+                        await Auth(dc_id, self.test_mode, self.ipv6, self._proxy).create(),
                         is_media=True
                     )
 
@@ -1285,11 +1264,7 @@
                         cdn_session = Session(
                             self,
                             r.dc_id,
-<<<<<<< HEAD
-                            await Auth(r.dc_id, self.test_mode, self._proxy).create(),
-=======
-                            Auth(r.dc_id, self.test_mode, self.ipv6, self._proxy).create(),
->>>>>>> 07a9cce8
+                            await Auth(r.dc_id, self.test_mode, self.ipv6, self._proxy).create(),
                             is_media=True,
                             is_cdn=True
                         )
