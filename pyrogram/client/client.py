--- conflicted
+++ resolved
@@ -341,13 +341,8 @@
             raise ConnectionError("Client is already terminated")
 
         if self.takeout_id:
-<<<<<<< HEAD
             await self.send(functions.account.FinishTakeoutSession())
-            logging.warning("Takeout session {} finished".format(self.takeout_id))
-=======
-            self.send(functions.account.FinishTakeoutSession())
             log.warning("Takeout session {} finished".format(self.takeout_id))
->>>>>>> a015f998
 
         await Syncer.remove(self)
         await self.dispatcher.stop()
@@ -839,13 +834,8 @@
                 await self.authorize()
 
             if not self.storage.is_bot and self.takeout:
-<<<<<<< HEAD
                 self.takeout_id = (await self.send(functions.account.InitTakeoutSession())).id
-                logging.warning("Takeout session {} initiated".format(self.takeout_id))
-=======
-                self.takeout_id = self.send(functions.account.InitTakeoutSession()).id
                 log.warning("Takeout session {} initiated".format(self.takeout_id))
->>>>>>> a015f998
 
             await self.send(functions.updates.GetState())
         except (Exception, KeyboardInterrupt):
@@ -1251,14 +1241,7 @@
 
         return is_min
 
-<<<<<<< HEAD
     async def download_worker(self):
-=======
-    def download_worker(self):
-        name = threading.current_thread().name
-        log.debug("{} started".format(name))
-
->>>>>>> a015f998
         while True:
             packet = await self.download_queue.get()
 
@@ -1306,16 +1289,7 @@
             finally:
                 done.set()
 
-<<<<<<< HEAD
     async def updates_worker(self):
-=======
-        log.debug("{} stopped".format(name))
-
-    def updates_worker(self):
-        name = threading.current_thread().name
-        log.debug("{} started".format(name))
-
->>>>>>> a015f998
         while True:
             updates = await self.updates_queue.get()
 
@@ -1398,13 +1372,7 @@
             except Exception as e:
                 log.error(e, exc_info=True)
 
-<<<<<<< HEAD
     async def send(self, data: TLObject, retries: int = Session.MAX_RETRIES, timeout: float = Session.WAIT_TIMEOUT):
-=======
-        log.debug("{} stopped".format(name))
-
-    def send(self, data: TLObject, retries: int = Session.MAX_RETRIES, timeout: float = Session.WAIT_TIMEOUT):
->>>>>>> a015f998
         """Send raw Telegram queries.
 
         This method makes it possible to manually call every single Telegram API method in a low-level manner.
