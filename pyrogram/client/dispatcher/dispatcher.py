# Pyrogram - Telegram MTProto API Client Library for Python
# Copyright (C) 2017-2018 Dan Tès <https://github.com/delivrance>
#
# This file is part of Pyrogram.
#
# Pyrogram is free software: you can redistribute it and/or modify
# it under the terms of the GNU Lesser General Public License as published
# by the Free Software Foundation, either version 3 of the License, or
# (at your option) any later version.
#
# Pyrogram is distributed in the hope that it will be useful,
# but WITHOUT ANY WARRANTY; without even the implied warranty of
# MERCHANTABILITY or FITNESS FOR A PARTICULAR PURPOSE.  See the
# GNU Lesser General Public License for more details.
#
# You should have received a copy of the GNU Lesser General Public License
# along with Pyrogram.  If not, see <http://www.gnu.org/licenses/>.

import asyncio
import logging
from collections import OrderedDict

import pyrogram
from pyrogram.api import types
from ..ext import utils
from ..handlers import RawUpdateHandler, CallbackQueryHandler, MessageHandler, DeletedMessagesHandler

log = logging.getLogger(__name__)


class Dispatcher:
    NEW_MESSAGE_UPDATES = (
        types.UpdateNewMessage,
        types.UpdateNewChannelMessage
    )

    EDIT_MESSAGE_UPDATES = (
        types.UpdateEditMessage,
        types.UpdateEditChannelMessage
    )

    DELETE_MESSAGE_UPDATES = (
        types.UpdateDeleteMessages,
        types.UpdateDeleteChannelMessages
    )

    MESSAGE_UPDATES = NEW_MESSAGE_UPDATES + EDIT_MESSAGE_UPDATES

    def __init__(self, client, workers):
        self.client = client
        self.workers = workers

        self.update_worker_tasks = []
        self.updates = asyncio.Queue()
        self.groups = OrderedDict()

    async def start(self):
        for i in range(self.workers):
            self.update_worker_tasks.append(
                asyncio.ensure_future(self.update_worker())
            )

        log.info("Started {} UpdateWorkerTasks".format(self.workers))

    async def stop(self):
        for i in range(self.workers):
            self.updates.put_nowait(None)

        for i in self.update_worker_tasks:
            await i

        self.update_worker_tasks.clear()

        log.info("Stopped {} UpdateWorkerTasks".format(self.workers))

    def add_handler(self, handler, group: int):
        if group not in self.groups:
            self.groups[group] = []
            self.groups = OrderedDict(sorted(self.groups.items()))

        self.groups[group].append(handler)

    def remove_handler(self, handler, group: int):
        if group not in self.groups:
            raise ValueError("Group {} does not exist. "
                             "Handler was not removed.".format(group))
        self.groups[group].remove(handler)

    async def dispatch(self, update, users: dict = None, chats: dict = None, is_raw: bool = False):
        tasks = []

        for group in self.groups.values():
            try:
                for handler in group:
                    if is_raw:
                        if not isinstance(handler, RawUpdateHandler):
                            continue

                        args = (self.client, update, users, chats)
                    else:
                        message = (update.message
                                   or update.channel_post
                                   or update.edited_message
                                   or update.edited_channel_post)

                        deleted_messages = (update.deleted_channel_posts
                                            or update.deleted_messages)

                        callback_query = update.callback_query

                        if message and isinstance(handler, MessageHandler):
                            if not handler.check(message):
                                continue

                            args = (self.client, message)
                        elif deleted_messages and isinstance(handler, DeletedMessagesHandler):
                            if not handler.check(deleted_messages):
                                continue

                            args = (self.client, deleted_messages)
                        elif callback_query and isinstance(handler, CallbackQueryHandler):
                            if not handler.check(callback_query):
                                continue

                            args = (self.client, callback_query)
                        else:
                            continue

<<<<<<< HEAD
                tasks.append(handler.callback(*args))
                break
=======
                    handler.callback(*args)
                    break
            except Exception as e:
                log.error(e, exc_info=True)
>>>>>>> 89a167b5

        await asyncio.gather(*tasks)

    async def update_worker(self):
        while True:
            update = await self.updates.get()

            if update is None:
                break

            try:
                users = {i.id: i for i in update[1]}
                chats = {i.id: i for i in update[2]}
                update = update[0]

                await self.dispatch(update, users=users, chats=chats, is_raw=True)

                if isinstance(update, Dispatcher.MESSAGE_UPDATES):
                    if isinstance(update.message, types.MessageEmpty):
                        continue

                    message = await utils.parse_messages(
                        self.client,
                        update.message,
                        users,
                        chats
                    )

                    is_edited_message = isinstance(update, Dispatcher.EDIT_MESSAGE_UPDATES)

                    await self.dispatch(
                        pyrogram.Update(
                            message=((message if message.chat.type != "channel"
                                      else None) if not is_edited_message
                                     else None),
                            edited_message=((message if message.chat.type != "channel"
                                             else None) if is_edited_message
                                            else None),
                            channel_post=((message if message.chat.type == "channel"
                                           else None) if not is_edited_message
                                          else None),
                            edited_channel_post=((message if message.chat.type == "channel"
                                                  else None) if is_edited_message
                                                 else None)
                        )
                    )

                elif isinstance(update, Dispatcher.DELETE_MESSAGE_UPDATES):
                    is_channel = hasattr(update, 'channel_id')

                    messages = utils.parse_deleted_messages(
                        update.messages,
                        (update.channel_id if is_channel else None)
                    )

                    await self.dispatch(
                        pyrogram.Update(
                            deleted_messages=(messages if not is_channel else None),
                            deleted_channel_posts=(messages if is_channel else None)
                        )
                    )
                elif isinstance(update, types.UpdateBotCallbackQuery):
                    await self.dispatch(
                        pyrogram.Update(
                            callback_query=await utils.parse_callback_query(
                                self.client, update, users
                            )
                        )
                    )
                elif isinstance(update, types.UpdateInlineBotCallbackQuery):
                    await self.dispatch(
                        pyrogram.Update(
                            callback_query=await utils.parse_inline_callback_query(
                                update, users
                            )
                        )
                    )
                else:
                    continue
            except Exception as e:
                log.error(e, exc_info=True)<|MERGE_RESOLUTION|>--- conflicted
+++ resolved
@@ -126,15 +126,10 @@
                         else:
                             continue
 
-<<<<<<< HEAD
-                tasks.append(handler.callback(*args))
-                break
-=======
-                    handler.callback(*args)
+                    tasks.append(handler.callback(*args))
                     break
             except Exception as e:
                 log.error(e, exc_info=True)
->>>>>>> 89a167b5
 
         await asyncio.gather(*tasks)
 
